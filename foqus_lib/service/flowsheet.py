--- conflicted
+++ resolved
@@ -946,7 +946,6 @@
             self._delete_sqs_job()
             try:
                 self.run_foqus(db, job_desc)
-<<<<<<< HEAD
             except foqusException as ex:
                 _log.exception("run_foqus foqusException")
                 self.increment_metric_job_finished(event="error.job.run")
@@ -957,8 +956,6 @@
                 )
                 self.close()
                 raise
-=======
->>>>>>> 9d78993c
             except Exception as ex:
                 _log.exception("run_foqus Exception")
                 self.increment_metric_job_finished(event="error.job.run")
@@ -1249,18 +1246,11 @@
                 count_turb_apps += 1
 
         user_plugin_dir = os.path.join(WORKING_DIRECTORY, "user_plugins")
-<<<<<<< HEAD
-        for nkey in foqus_user_plugins:
-            _setup_foqus_user_plugin(
-                dat, nkey, user_name=user_name, user_plugin_dir=user_plugin_dir
-            )
-=======
         for i in foqus_user_plugins:
             _setup_foqus_user_plugin(
                 dat, i, user_name=user_name, user_plugin_dir=user_plugin_dir
             )
 
->>>>>>> 9d78993c
         pymodels = pluginSearch.plugins(
             idString="#\s?FOQUS_PYMODEL_PLUGIN",
             pathList=[
@@ -1271,20 +1261,6 @@
         dat.pymodels = pymodels
         dat.flowsheet.pymodels = pymodels
         # Check if Plugin Available
-<<<<<<< HEAD
-        for nkey in foqus_user_plugins:
-            # node = dat.flowsheet.nodes[i]
-            if nkey not in pymodels.plugins:
-                for key in pymodels.plugins:
-                    _log.debug("PLUGIN: %s" % (key))
-                if nkey in pymodels.check_available_error_d:
-                    msg = pymodels.check_available_error_d.get(nkey)
-                    raise foqusException(
-                        "FOQUS User Plugin %s:  Failed to load on check available: %s"
-                        % (nkey, msg)
-                    )
-                raise foqusException("FOQUS User Plugin %s:  Failed to load" % (nkey))
-=======
         for i in foqus_user_plugins:
             # node = dat.flowsheet.nodes[i]
             if i not in pymodels.plugins:
@@ -1298,7 +1274,6 @@
                     )
                 raise foqusException("FOQUS User Plugin %s:  Failed to load" % (i))
 
->>>>>>> 9d78993c
         if count_turb_apps > 1:
             self.close()
             raise RuntimeError(
