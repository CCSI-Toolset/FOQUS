--- conflicted
+++ resolved
@@ -564,9 +564,6 @@
         filename = os.path.join(dirname, self.getData().getModelName())
         self.getData().writeToCsv(filename, inputsOnly=True)
 
-<<<<<<< HEAD
-        dialog = sdoePreview(previewData, hname, dirname, usf, nusf, irsf, scatterLabel, self)
-=======
         # WHY pylint reports `scatterLabel` as missing positional argument
         # comparing the sdoePreview.__init__() signature with the local var names,
         # the missing arg seems to be `usf` instead;
@@ -580,7 +577,6 @@
             scatterLabel,
             self
         )
->>>>>>> 27ba1cb6
         dialog.show()
 
     ### Return data
