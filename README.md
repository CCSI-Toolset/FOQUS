--- conflicted
+++ resolved
@@ -42,20 +42,12 @@
 Miller, D.C., Agarwal, D., Bhattacharyya, D., Boverhof, J., Chen, Y., Eslick, J., Leek, J., Ma, J., Mahapatra, P., Ng, B., Sahinidis, N.V., Tong, C., Zitney, S.E., 2017. Innovative computational tools and models for the design, optimization and control of carbon capture processes, in: Papadopoulos, A.I., Seferlis, P. (Eds.), Process Systems and Materials for CO2 Capture: Modelling, Design, Control and Integration. John Wiley & Sons Ltd, Chichester, UK, pp. 311–342.
 
 ## Documentation and User's Manual
-<<<<<<< HEAD
-The documentation for FOQUS (including the user's manual) can be accessed by clicking [here](https://ccsi-toolset.github.io/FOQUS/).
-=======
 The documentation for FOQUS (including the user's manual) can be accessed by clicking [here](https://foqus.readthedocs.io/en/latest/).
->>>>>>> e18743fd
 
 Alternately, the html version of the documentation can be generated from following these steps:
 
 1. Use the Anaconda prompt to go to the "docs" folder in the folder that is generated when FOQUS is downloaded.
-<<<<<<< HEAD
-2. For Windows, type "make.bat html". For Linux, type "make html".
-=======
 2. For Windows and Linux, type "make html".
->>>>>>> e18743fd
 3. The html version of the documentation will be created, and located in the "docs\build\html" folder.
 
 ## Technical Support
