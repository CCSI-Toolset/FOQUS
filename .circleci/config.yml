version: 2

jobs:

  setup:
    docker:
      - image: circleci/python:3.7.5
    working_directory: ~/repo

    steps:
      - checkout

      - run:
          name: Install FOQUS
          command: |
            python3 -m venv venv
            . venv/bin/activate
            pip install --progress-bar=off -r requirements-dev.txt

      - persist_to_workspace:
          root: ~/repo
          paths:
            - '*'

  test:
    docker:
      - image: circleci/python:3.7.5
    working_directory: ~/repo

    steps:
      - attach_workspace:
          at: ~/repo

      - run:
          name: Run Tests
          command: |
            . venv/bin/activate
            coverage run -m pytest --junit-xml=test-results/junit/report.xml

      - run:
          name: Test Reports
          command: |
            . venv/bin/activate
            coverage report --omit=*site-packages* --fail-under=34
            coverage html --omit=*site-packages*  -d test-results/coverage # Generate html report
            coverage xml --omit=*site-packages* -o test-results/coverage/report.xml

      - run:
          name: Test CL run
          command: |
            . venv/bin/activate
            foqus --load ./examples/test_files/Optimization/Opt_Test_01.foqus --run opt --out test_opt.foqus

      - run:
          name: Test Docs
          command: |
            . venv/bin/activate
            cd docs
            make CLOPTS="-qW --keep-going" clean dummy

      - run:
          name: PyLint
          command: |
            . venv/bin/activate
<<<<<<< HEAD
            pylint -E foqus_lib --extension-pkg-whitelist=PyQt5 --ignored-modules=win32process,win32api,winshell,adodbapi,scipy.spatial || true
=======
            pylint --rcfile=.pylint/pylintrc --disable=W,C,R,I foqus_lib || true
>>>>>>> 59682487

      - store_artifacts:
          path: test-results

      - store_test_results:
          path: test-results


workflows:
  version: 2
  setup_and_test:
    jobs:
      - setup
      - test:
          requires:
            - setup<|MERGE_RESOLUTION|>--- conflicted
+++ resolved
@@ -62,11 +62,7 @@
           name: PyLint
           command: |
             . venv/bin/activate
-<<<<<<< HEAD
-            pylint -E foqus_lib --extension-pkg-whitelist=PyQt5 --ignored-modules=win32process,win32api,winshell,adodbapi,scipy.spatial || true
-=======
             pylint --rcfile=.pylint/pylintrc --disable=W,C,R,I foqus_lib || true
->>>>>>> 59682487
 
       - store_artifacts:
           path: test-results
