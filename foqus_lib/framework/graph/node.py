###############################################################################
# FOQUS Copyright (c) 2012 - 2021, by the software owners: Oak Ridge Institute
# for Science and Education (ORISE), TRIAD National Security, LLC., Lawrence
# Livermore National Security, LLC., The Regents of the University of
# California, through Lawrence Berkeley National Laboratory, Battelle Memorial
# Institute, Pacific Northwest Division through Pacific Northwest National
# Laboratory, Carnegie Mellon University, West Virginia University, Boston
# University, the Trustees of Princeton University, The University of Texas at
# Austin, URS Energy & Construction, Inc., et al.  All rights reserved.
#
# Please see the file LICENSE.md for full copyright and license information,
# respectively. This file is also available online at the URL
# "https://github.com/CCSI-Toolset/FOQUS".
#
###############################################################################
"""node.py

* This contains the classes for nodes

John Eslick, Carnegie Mellon University, 2014
"""

import os
import time
import json
import math
import numpy as np
import subprocess
import logging
import traceback
import re
from foqus_lib.framework.pymodel.pymodel import *
from foqus_lib.framework.graph.nodeVars import *
from foqus_lib.framework.graph.nodeModelTypes import nodeModelTypes
from collections import OrderedDict
from foqus_lib.framework.foqusOptions.optionList import optionList
from foqus_lib.framework.sim.turbineConfiguration import TurbineInterfaceEx
from foqus_lib.framework.at_dict.at_dict import AtDict
from PyQt5.QtWidgets import QMessageBox
from importlib import import_module

try:
    # tensorflow should be installed, but is not required for non ML/AI models
    from tensorflow.keras.models import load_model as load
except:
    pass  # errors will be thrown if tensorflow is called but not installed,
    #  otherwise no error should be thrown so passing is fine


class NodeOptionSets:
    OTHER_OPTIONS = 0
    NODE_OPTIONS = 1
    TURBINE_OPTIONS = 2
    SINTER_OPTIONS = 3
    PLUGIN_OPTIONS = 4
    ML_AI_OPTIONS = 5


class PyCodeInterupt(Exception):
    pass


class NpCodeEx(Exception):
    def __init__(self, msg="", code=100):
        self.code = code
        self.msg = msg

    def __str__(self):
        return str(self.msg)


class NodeEx(foqusException):
    def setCodeStrings(self):
        # 100's reserved for python code script errors
        self.codeString[-1] = "Did not finish"
        self.codeString[0] = "Finished Normally"
        self.codeString[1] = "Simulation error (see job logs)"
        self.codeString[3] = "Maximum wait time exceeded"
        self.codeString[4] = "Failed to create Turbine session ID"
        self.codeString[6] = "Maximum run time exceeded"
        self.codeString[5] = "Failed to add job to Turbine"
        self.codeString[7] = "Turbine simulation error"
        self.codeString[8] = "Failed to start Turbine Job"
        self.codeString[9] = "Unknown model type"
        self.codeString[10] = "Failed to get job status"
        self.codeString[11] = "Graph thread terminated"
        self.codeString[20] = "Error in Python node script code"
        self.codeString[21] = "Error in Python node script code"
        self.codeString[23] = "Could not convert numpy value to list"
        self.codeString[27] = "Can't read variable in results (see log)"
        self.codeString[50] = "Node script interupt exception"
        self.codeString[61] = "Unknow type string"


class pymodel_ml_ai(pymodel):
    def __init__(self, model):
        pymodel.__init__(self)
        
        # attempt to retrieve required information from loaded model, and set defaults otherwise
        self.model = model
        
        for i in range(np.shape(self.model.inputs[0])[1]):
            try:
                input_label = self.model.layers[1].input_labels[i]
            except:
                input_label = 'x' + str(i+1)
            try:
                input_min = self.model.layers[1].input_bounds[input_label][0]
            except:
                input_min = 0  # not necessarily a good default
            try:
                input_max = self.model.layers[1].input_bounds[input_label][1]
            except:
                input_max = 1e5  # not necessarily a good default
            
            self.inputs[input_label] = NodeVars(
                value = 0,  # set default value to zero, since this can be changed in the flowsheet
                vmin = input_min,
                vmax = input_max,
                vdflt = 0.0,
                unit = "",
                vst = "pymodel",
                vdesc = 'input var ' + str(i+1),
                tags = [],
                dtype = float)
            
        for j in range(np.shape(self.model.outputs[0])[1]):
            try:
                output_label = self.model.layers[1].output_labels[j]
            except:
                output_label = 'z' + str(j+1)
            try:
                output_min = self.model.layers[1].output_bounds[output_label][0]
            except:
                output_min = 0  # not necessarily a good default
            try:
                output_max = self.model.layers[1].output_bounds[output_label][1]
            except:
                output_max = 1e5  # not necessarily a good default
            
            self.outputs[output_label] = NodeVars(
                value = 0,  # set default value to zero, since this can be changed in the flowsheet
                vmin = output_min,
                vmax = output_max,
                vdflt = 0.0,
                unit = "",
                vst = "pymodel",
                vdesc = 'output var ' + str(j+1),
                tags = [],
                dtype = float)

    def run(self):
        import numpy as np
        inputs = [self.inputs[i].value for i in self.inputs]
        print(inputs)
        # set output values to be generated from NN surrogate
        outputs = self.model.predict(np.array(inputs, ndmin=2))[0]
        outidx = 0
        for j in self.outputs:
            self.outputs[j].value = outputs[outidx]
            outidx += 1


class Node:
    """
    This class stores information for graph nodes.  It also contains
    function for running a calculations and simulations associated
    with a node.  The varaibles associated with nodes are all stored
    at the graph level, so the parent graph of a node needs to be
    set before running any calcualtions, so the node knows where
    to find variables, turbine config info,...
    """

    def __init__(self, x=0, y=0, z=0, parent=None, name=None):
        #
        self.setGraph(parent, name)  # set parent graph and node name
        self.modelType = nodeModelTypes.MODEL_NONE  # Model type
        self.modelName = ""  # name of node model
        self.calcCount = 0
        self.altInput = None
        self.vis = True  # whether or not to display node
        self.seq = True  # whether or not to include in calcualtion order
        self.x = x  # coordinate for drawing graph
        self.y = y  # coordinate for drawing graph
        self.z = z  # coordinate for drawing graph
        self.calcError = -1  # error code, 0 = good
        ## node calculations
        self.scriptMode = "post"
        self.pythonCode = ""
        ## Node/Model Options
        self.options = optionList()
        ## Turbine stuff
        self.turbSession = 0  # turbine session id
        self.turbJobID = None  # turbine job id
        self.turbApp = None  # application that runs model
        self.turbineMessages = ""
        ## Python Plugin Stuff
        self.pyModel = None
        ##
        self.running = False
        self.synced = True

    def setGraph(self, gr, name=None):
        """
        Set the parent graph, node name, location of inputs and
        location of outputs.
        """
        self.gr = gr
        if name != None:
            self.name = name
        self.inVars = gr.input[self.name]
        self.outVars = gr.output[self.name]
        self.inVarsVector = gr.input_vectorlist[self.name]
        self.outVarsVector = gr.output_vectorlist[self.name]

    def addTurbineOptions(self):
        """
        Add options related to how FOQUS deals with Turbine.  These
        options should only be in nodes that run a model from
        turbine.
        """
        app = self.turbApp
        if app == "Excel":  # excel reset to true by default
            resetSim = False
            resetDisable = False
        else:
            resetSim = False
            resetDisable = False
        self.options.addIfNew(
            name="Visible",
            default=False,
            dtype=bool,
            desc=("This options show the simulator window"),
            optSet=NodeOptionSets.TURBINE_OPTIONS,
        )
        self.options.addIfNew(
            name="Initialize Model",
            default=False,
            dtype=bool,
            desc=(
                "If this is true, the simulation is run with default"
                " values to initialize it before running the "
                " model inputs. This is often useful with Aspen Plus"
            ),
            optSet=NodeOptionSets.TURBINE_OPTIONS,
        )
        self.options.addIfNew(
            name="Reset",
            default=resetSim,
            dtype=bool,
            desc=(
                "This options will cause a simulation to be reset to" " after each run."
            ),
            disable=resetDisable,
            optSet=NodeOptionSets.TURBINE_OPTIONS,
        )
        self.options.addIfNew(
            name="Reset on Fail",
            default=True,
            dtype=bool,
            desc=(
                "This option causes the consumer to shut down if a si"
                "mulation fails.  A new one will start on next run."
            ),
            disable=resetDisable,
            optSet=NodeOptionSets.TURBINE_OPTIONS,
        )
        self.options.addIfNew(
            name="Retry",
            default=False,
            dtype=bool,
            desc=("If a simulation fails retry one time."),
            disable=resetDisable,
            optSet=NodeOptionSets.TURBINE_OPTIONS,
        )
        self.options.addIfNew(
            name="Allow Simulation Warnings",
            default=True,
            desc=(
                "Consider a simulation successful if it completes "
                "with warnings. (AspenPlus only for now)"
            ),
            optSet=NodeOptionSets.TURBINE_OPTIONS,
        )
        self.options.addIfNew(
            name="Max consumer reuse",
            default=90,
            desc=(
                "Number maximum of times to reuse a Turbine consumer"
                " before forcing it to restart"
            ),
            optSet=NodeOptionSets.TURBINE_OPTIONS,
        )
        self.options.addIfNew(
            name="Maximum Wait Time (s)",
            default=1440.0,
            dtype=float,
            desc=(
                "This is the ammount of time in seconds that FOQUS "
                "should wait for results to come back from Turbine."
            ),
            optSet=NodeOptionSets.TURBINE_OPTIONS,
        )
        self.options.addIfNew(
            name="Maximum Run Time (s)",
            default=840.0,
            desc=(
                "This is the ammount of time in seconds that FOQUS "
                "should wait for results to come back from Turbine "
                "once the simulation starts running."
            ),
            optSet=NodeOptionSets.TURBINE_OPTIONS,
        )
        self.options.addIfNew(
            name="Min Status Check Interval",
            default=4.0,
            desc=("This is the minimum amount of time between job " "status checks."),
            optSet=NodeOptionSets.TURBINE_OPTIONS,
        )
        self.options.addIfNew(
            name="Max Status Check Interval",
            default=5.0,
            desc=("This is the maximum ammount of time between job " "status"),
            optSet=NodeOptionSets.TURBINE_OPTIONS,
        )
        self.options.addIfNew(
            name="Override Turbine Configuration",
            default="",
            desc=(
                "Optional, provide a path to a Trubine config to "
                "submit models for this node to a alternative Turbine "
                "gateway.  This can be used for special simualtions."
            ),
            optSet=NodeOptionSets.TURBINE_OPTIONS,
        )

    def errorLookup(self, i):
        """
        Give a descriptive error message to go with an integer
        error code.
        """
        ex = NodeEx()
        return ex.codeString.get(i, "unknown error")

    def saveDict(self):
        """
        Put the contents of a node into a dictionary.  This can be
        used as part of a method to save a graph to a file or to
        make a copy of the node, although there are probably better
        ways to make a copy.
        """
        sd = dict()
        sd["modelType"] = self.modelType
        sd["modelName"] = self.modelName
        sd["x"] = self.x
        sd["y"] = self.y
        sd["z"] = self.z
        sd["scriptMode"] = self.scriptMode
        sd["pythonCode"] = self.pythonCode
        sd["calcError"] = self.calcError
        sd["options"] = self.options.saveDict()
        sd["turbApp"] = self.turbApp
        sd["turbSession"] = self.turbSession
        sd["synced"] = self.synced
        return sd

    def loadDict(self, sd):
        """
        Read the node attributes fro a dictionary created by
        saveDict().
        """
        self.modelType = sd.get("modelType", nodeModelTypes.MODEL_NONE)
        self.x = sd.get("x", 0)
        self.y = sd.get("y", 0)
        self.z = sd.get("z", 0)
        self.synced = sd.get("synced", False)
        self.modelName = sd.get("modelName", "")
        self.modelType = sd.get("modelType", nodeModelTypes.MODEL_NONE)
        self.scriptMode = sd.get("scriptMode", "post")
        self.pythonCode = sd.get("pythonCode", "")
        self.calcError = sd.get("calcError", -1)
        self.turbApp = sd.get("turbApp", None)
        self.turbSession = sd.get("turbSession", 0)
        self.options = optionList()
        o = sd.get("options", None)
        if o:
            self.options.loadDict(o)
        if self.modelType == nodeModelTypes.MODEL_TURBINE:
            self.addTurbineOptions()
        # Below is just to maintain compatibility with older session files
        # It may be deleted at some point in the future
        if "inVars" in sd:
            for vkey, var in sd["inVars"].items():
                v = self.gr.input.addVariable(self.name, vkey)
                v.loadDict(var)
        if "outVars" in sd:
            for vkey, var in sd["outVars"].items():
                v = self.gr.output.addVariable(self.name, vkey)
                v.loadDict(var)
        if "inVarsVector" in sd:
            for vkey, var in sd["inVarsVector"].items():
                v = self.gr.input_vectorlist.addVectorVariable(self.name, vkey)
                v.loadDict(var)
        if "outVarsVector" in sd:
            for vkey, var in sd["outVarsVector"].items():
                v = self.gr.output_vectorlist.addVectorVariable(self.name, vkey)
                v.loadDict(var)

    def stringToType(self, s):
        # only check start of string since sinter inclued dimensions
        # after foqus will pick up dimensions from the default value
        if s[:6] == "double":
            return float
        elif s[:5] == "float":
            return float
        elif s[:3] == "int":
            # Covers int and integer
            return int
        elif s[:3] == "str":
            # covers string and str
            return str
        else:
            raise NodeEx(code=61, msg=str(s))

    def setSim(self, newType=None, newModel=None, force=False, ids=None):
        """
        Set-up the node to run a simulation with Turbine
        """
        if newModel == self.modelName and newType == self.modelType and force == False:
            # no change the simulation is already set maybe use force
            # if something about simulation changes and you want to
            # reset the model
            return
        if newModel == None or newModel == "" or newType == nodeModelTypes.MODEL_NONE:
            # No model specified set model to none
            self.modelName = ""
            self.modelType = nodeModelTypes.MODEL_NONE
        else:  # A model name was specified
            self.modelName = newModel
            self.modelType = newType
        # Delete the options will add back options for the new simulation
        self.options.clear()
        # delete all variables where set == sinter other variables
        # where added by user and can stay.  the sinter set name may
        # be a little out dated, but I'll stick with it for now
        # the only variable sets should be sinter and user
        names = list(self.inVars.keys())
        delSets = ["sinter", "pymodel"]
        for name in names:
            if self.gr.input[self.name][name].set in delSets:
                del self.gr.input[self.name][name]
        names = list(self.outVars.keys())
        for name in names:
            if self.gr.output[self.name][name].set in delSets:
                del self.gr.output[self.name][name]
        # clear the pyModel since it may be old now
        self.pyModel = None
        # Now add stuff to the node depending on the model type
        if self.modelType == nodeModelTypes.MODEL_NONE:
            # no model don't add any variables and do nothing
            return
        elif self.modelType == nodeModelTypes.MODEL_PLUGIN:
            # python plugin worry about this later
            inst = self.gr.pymodels.plugins[self.modelName].pymodel_pg()
            # the node can have the pymodel instances variables since
            # i'm not going to use the pymodel instance for anything
            # else there is no need to copy them.  I'll create a
            # different instance for running the model.
            for vkey, v in inst.inputs.items():
                self.gr.input[self.name][vkey] = v
            for vkey, v in inst.outputs.items():
                self.gr.output[self.name][vkey] = v
        elif self.modelType == nodeModelTypes.MODEL_TURBINE:
            sc = self.gr.turbConfig.getSinterConfig(self.modelName)
            modelTitle = str(sc.get("title", ""))
            modelAuthor = str(sc.get("author", ""))
            modelDate = str(sc.get("date", ""))
            modelDesc = str(sc.get("description", ""))
            modelFile = self.gr.turbConfig.getModelFileFromSinterConfigDict(sc)
            app = self.gr.turbConfig.getAppByExtension(modelFile)
            self.turbApp = app
            # Create input vectors, if any
            for name, item in sc["inputs"].items():
                if "vector" in item:
                    vector_name = item.get("vector", None)
                    if vector_name not in self.gr.input_vectorlist[self.name]:
                        self.gr.input_vectorlist[self.name][
                            vector_name
                        ] = NodeVarVector()
                        self.gr.input_vectorlist[self.name][vector_name].dtype = object
            # Add inputs
            for name, item in sc["inputs"].items():
                dtype = self.stringToType(item.get("type", "float"))
                if "vector" in item:
                    vector_name = item.get("vector", None)
                    vector_index = item.get("index", None)
                    name = vector_name + "_{0}".format(vector_index)
                self.gr.input[self.name][name] = NodeVars(
                    value=item.get("default", 0.0),
                    vmin=item.get("min", None),
                    vmax=item.get("max", None),
                    vdflt=item.get("default", None),
                    unit=str(item.get("units", "")),
                    vst="sinter",
                    dtype=dtype,
                    vdesc=str(item.get("description", "")),
                    tags=[],
                )
                # If the variable is part of a vector, add it to the vector variable
                if "vector" in item:
                    self.gr.input_vectorlist[self.name][vector_name].vector[
                        vector_index
                    ] = self.gr.input[self.name][name]
                    self.gr.input_vectorlist[self.name][vector_name].ipvname = (
                        self.name,
                        name,
                    )

            # Create output vectors, if any
            for name, item in sc["outputs"].items():
                if "vector" in item:
                    vector_name = item.get("vector", None)
                    if vector_name not in self.gr.output_vectorlist[self.name]:
                        self.gr.output_vectorlist[self.name][
                            vector_name
                        ] = NodeVarVector()
                        self.gr.output_vectorlist[self.name][vector_name].dtype = object
            # Add outputs
            for name, item in sc["outputs"].items():
                dtype = self.stringToType(item.get("type", "float"))
                if "vector" in item:
                    vector_name = item.get("vector", None)
                    vector_index = item.get("index", None)
                    name = vector_name + "_{0}".format(vector_index)
                self.gr.output[self.name][name] = NodeVars(
                    value=item.get("default", 0.0),
                    unit=str(item.get("units", "")),
                    vdesc=str(item.get("description", "")),
                    vst="sinter",
                    dtype=dtype,
                    tags=[],
                )
                # If the variable is part of a vector, add it to the vector variable
                if "vector" in item:
<<<<<<< HEAD
                    self.gr.output_vectorlist[self.name][vector_name].vector[vector_index] =\
                        self.gr.output[self.name][name]
                    self.gr.output_vectorlist[self.name][vector_name].opvname = \
                        (self.name,name)
                
            # Add an extra output variable for simulation status
=======
                    self.gr.output_vectorlist[self.name][vector_name].vector[
                        vector_index
                    ] = self.gr.output[self.name][name]
                    self.gr.output_vectorlist[self.name][vector_name].opvname = (
                        self.name,
                        name,
                    )

            # Add an extra output varialbe for simulation status
>>>>>>> a69999ff
            # I think this comes out of all simulation run through
            # SimSinter, but its not in the sinter config file.
            self.gr.output[self.name]["status"] = NodeVars(
                value=0, vdesc="Simulation Status Code", vst="sinter"
            )
            # addTurbineOptions
            self.addTurbineOptions()
            if "settings" in sc:
                for name, item in sc["settings"].items():
                    self.options.add(
                        name=name,
                        default=item["default"],
                        desc=item["description"],
                        optSet=NodeOptionSets.SINTER_OPTIONS,
                    )
        elif self.modelType == nodeModelTypes.MODEL_ML_AI:
            # link to pymodel class for ml/ai models
            cwd = os.getcwd()
            os.chdir(os.path.join(os.getcwd(), 'user_ml_ai_models'))
            try:  # see if custom layer script exists
                module = import_module(str(self.modelName))  # contains CustomLayer
                self.model = load(str(self.modelName) + ".h5",
                    custom_objects = {str(self.modelName):
                                      getattr(module, str(self.modelName))})
            except:  # try to load model without custom layer
                self.model = load(str(self.modelName) + ".h5")
            os.chdir(cwd)  # reset to original working directory
            inst = pymodel_ml_ai(self.model)
            for vkey, v in inst.inputs.items():
                self.gr.input[self.name][vkey] = v
            for vkey, v in inst.outputs.items():
                self.gr.output[self.name][vkey] = v

    def upadteSCDefaults(self, outfile=None):
        if outfile is None:
            outfile = "{0}.json".format(self.modelName)
        sc = self.gr.turbConfig.getSinterConfig(self.modelName)
        for name, item in sc["inputs"].items():
            if name in self.gr.input[self.name]:
                item["default"] = self.gr.input[self.name][name].value
                item["default"] = item["default"]
        with open(outfile, "wb") as f:
            json.dump(sc, f, indent=2)

    def loadDefaultValues(self):
        """
        Change the current input values to their defaults
        """
        for key, var in self.inVars.items():
            var.value = var.default

        for key, var in self.inVarsVector.items():
            var.value = var.default

    def runCalc(self, nanout=False):
        """
        This function calcualtate the node's output values from
        the inputs.  First it does the model calculations then
        any Python post-processing calculations.  The model and
        or the post-processing calculations can be omitted.  If
        niether are pressent the model will successfully execute
        but do nothing.
        """
        self.turbineMessages = ""
        self.calcError = -1  # set error code to incomplete
        self.calcCount += 1
        self.altInput = None
        # raise Exception("Test exeception")
        if nanout:
            # Set all outputs to numpy.nan to avoid confusion about
            # whether the output value is valid.  After successful
            # completion the nan values will be replaced.  May want
            # ouput values for initial guess though so I made this
            # optional and disabled for now.  Should check node status
            # instead of depending on nan
            for vname, var in self.outVars.items():
                var.makeNaN()
        # Run Python script before model
        if (
            self.pythonCode != ""
            and self.pythonCode is not None
            and self.scriptMode == "pre"
        ):
            self.runPython()
        # Run model or python script that should run model
        if (
            self.pythonCode != ""
            and self.pythonCode is not None
            and self.scriptMode == "total"
        ):
            self.runPython()
        else:
            self.runModel()
        # Run python script after model.
        if (
            self.pythonCode != ""
            and self.pythonCode is not None
            and self.scriptMode == "post"
        ):
            self.runPython()
        # If you made it here and nothing threw an exception or reset
        # the error code, the cacluation finished succesfully
        if self.calcError == -1:
            self.calcError = 0

    def runModel(self):
        """
        Run the Model associated with the node.
        """
        self.calcError = -1
        if self.modelType == nodeModelTypes.MODEL_NONE:
            pass
        elif self.modelType == nodeModelTypes.MODEL_PLUGIN:
            self.runPymodelPlugin()
        elif self.modelType == nodeModelTypes.MODEL_TURBINE:
            self.runTurbineCalc(retry=self.options["Retry"].value)
        elif self.modelType == nodeModelTypes.MODEL_ML_AI:
            self.runPymodelMLAI()
        else:
            # This shouldn't happen from the GUI there should
            # be no way to select an unknown model type.
            logging.getLogger("foqus." + __name__).error(
                "unknown run type: " + str(self.modelType)
            )
            self.calcError = 9

    def getValues(self):
        x = dict()
        f = dict()
        xvector = dict()
        fvector = dict()
        # Copy the inputs and outputs to easy-to-use temporary dicts
        for vkey, var in self.inVars.items():
            x[vkey] = var.value
        for vkey, var in self.outVars.items():
            f[vkey] = var.value
        for vkey, var in self.inVarsVector.items():
            xvector[vkey] = [var.vector[i].value for i in range(len(var.vector))]
        for vkey, var in self.outVarsVector.items():
            fvector[vkey] = [var.vector[i].value for i in range(len(var.vector))]
        return x, f

    def resetModel(self):
        """
        Stop consumer, when the model is run next a new consumer
        will start up for it.  This is useful if a model fails.
        """
        if self.modelType == nodeModelTypes.MODEL_TURBINE:
            self.gr.turbConfig.stopConsumer(self.name)

    def runPymodelPlugin(self):
        """
        Runs a Python node plugin model.
        """
        # create a python model instance if needed
        if not self.pyModel:
            self.pyModel = self.gr.pymodels.plugins[self.modelName].pymodel_pg()
        # set the instance inputs
        for vkey, v in self.gr.input[self.name].items():
            if vkey in self.pyModel.inputs:
                self.pyModel.inputs[vkey].value = v.value
        # run the model
        self.pyModel.setNode(self)
        self.pyModel.run()
        # set the node outputs
        for vkey, v in self.gr.output[self.name].items():
            if vkey in self.pyModel.outputs:
                v.value = self.pyModel.outputs[vkey].value

    def runPython(self):
        # Run the python post code for a node.  I know this could be a
        # big security risk, but for this use it should be okay for now
        #
        # Input variable values are stored in the x dictionary and
        # outputs are stored in the f dictionary
        x = AtDict()
        f = AtDict()
        # Copy the inputs and outputs to easy-to-use temporary dicts
        for vkey, var in self.inVars.items():
            x[vkey] = var.value
        for vkey, var in self.outVars.items():
            f[vkey] = var.value
        # Now try to execute the post code
        try:
            exec(self.pythonCode)
            # copy the output variables values back, and don't allow
            # modification of the input values (you can if you get
            # tricky but don't know why you would.  That would be very
            # confusing.
            for vkey, var in f.items():
                if vkey in self.outVars:
                    self.outVars[vkey].value = var
                    for vec in self.outVarsVector:
                        if vec in vkey:
                            idx = int(vkey.split("_")[-1])
                            self.outVars[vkey].value = self.outVarsVector[vec].vector[
                                idx
                            ]["value"]
        except PyCodeInterupt as e:
            logging.getLogger("foqus." + __name__).error(
                "Node script interupt: " + str(e)
            )
            if self.calcError == -1:
                # if no error code set go with 50
                # otherwise the sim would appear to be successful
                self.calcError = 50
        except NpCodeEx as e:
            logging.getLogger("foqus." + __name__).exception(
                "Error in node python code: {0}, {1}".format(e.code, e.msg)
            )
            self.calcError = e.code
        except Exception as e:
            logging.getLogger("foqus." + __name__).exception(
                "Error in node python code"
            )
            self.calcError = 21

    def generateInputJSON(self):
        # Takes the input variables in the sinter set and generates
        # a json input file in the format expected by the turbine
        # gateway currently this json file is just for one at a time
        try:
            cid = self.gr.turbConfig.consumerID(self.name)
        except:
            cid = None
        inputSetL1 = dict()
        inputSetL2 = dict()
        inputSetL1["Simulation"] = self.modelName
        inputSetL1["Initialize"] = self.options["Initialize Model"].value
        inputSetL1["Reset"] = self.options["Reset"].value
        inputSetL1["Visible"] = self.options["Visible"].value
        inputSetL1["Input"] = inputSetL2
        if cid is not None and cid != 0:
            inputSetL1["ConsumerId"] = cid
            # inputSetL1["ConsumerId"] = cid.replace('-', "")
        runList = [inputSetL1]
        for vkey, var in self.gr.input[self.name].items():
            if var.set == "sinter":
                try:
                    if self.altInput is not None:
                        # WHY pylint erroneously reports this as an error,
                        # because it is not able to take the "is not None" check into account
                        # pylint: disable=unsubscriptable-object
                        inputSetL2[vkey] = self.altInput[vkey]
                        # pylint: enable=unsubscriptable-object
                    else:
                        inputSetL2[vkey] = var.value
                except:
                    self.calcError = 23
                    raise NodeEx(
                        code=23,
                        msg="Node: {0}, Var: {1}, Value: {2}".format(
                            self.name, vkey, var.value
                        ),
                    )
        for vkey, var in self.options.items():
            if var.optSet == NodeOptionSets.SINTER_OPTIONS:
                inputSetL1["Input"][vkey] = var.value
        s = json.dumps(runList, sort_keys=True, indent=2)
        logging.getLogger("foqus." + __name__).debug("Generated Job JSON:\n" + s)
        return s

    def runTurbineCalc(self, retry=False):
        """
        This function runs turbine models
        """
        res = None
        altTurb = self.options["Override Turbine Configuration"].value
        maxWaitTime = self.options["Maximum Wait Time (s)"].value
        maxRunTime = self.options["Maximum Run Time (s)"].value
        minCheckInt = self.options["Min Status Check Interval"].value
        maxCheckInt = self.options["Max Status Check Interval"].value
        alwarn = self.options["Allow Simulation Warnings"].value
        maxConsumerUse = self.options["Max consumer reuse"].value
        app = self.turbApp
        # app = self.gr.turbConfig.getSimApplication(self.modelName)
        configProfile = self.gr.turbConfig
        if altTurb != "":
            # use alternate to local TurbineLite
            # less good but sometimes needed to run a special kind of
            # simulation that can't be run locally.
            localRun = False
        else:
            # This is always the first choice, almost always use this
            localRun = True  # use local
        # Reload the TurbineConfig depending on run type.
        if localRun:
            configProfile.updateSettings()
        else:
            configProfile.updateSettings(altConfig=altTurb)
            logging.getLogger("foqus." + __name__).debug(
                "Alternate Turbine configuration: {0} for node: {1}".format(
                    altTurb, self.name
                )
            )
        # turbine session id
        sid = self.createTurbineSession(forceNew=False)
        # check consumer reuse counter
        # Count that the consumer has been used. stop if hit maxuse
        if localRun and maxConsumerUse > 0:
            count = configProfile.consumerCount(self.name)
            if count >= maxConsumerUse:
                logging.getLogger("foqus." + __name__).debug(
                    "Max consumer use exceeded restarting consumer {0}".format(
                        self.name
                    )
                )
                configProfile.stopConsumer(self.name)
        # Start consumer for this model.  If already started this
        # does nothing.
        if localRun:
            configProfile.startConsumer(self.name, self.modelName)
            configProfile.consumerCountInc(self.name)
        # Generate json string for job and load it
        inputjson = self.generateInputJSON()
        inputData = json.loads(inputjson)
        try:  # try to append job to turbine session
            jobID = configProfile.retryFunction(
                5, 30, 1, configProfile.createJobsInSession, sid, inputData
            )[0]
        except Exception as e:
            logging.getLogger("foqus." + __name__).exception("Failed create job")
            self.calcError = 5
            configProfile.updateSettings()
            return
        # Try to start jobs if doesn't start at first try some more
        try:
            configProfile.retryFunction(5, 30, 1, configProfile.startSession, sid)
        except Exception as e:
            logging.getLogger("foqus." + __name__).exception(
                "Failed start job: {0}".format(jobID)
            )
            self.calcError = 8
            configProfile.updateSettings()
            return
        logging.getLogger("foqus." + __name__).debug(
            "Started Job: {0} Turbin SID: {1}".format(jobID, sid)
        )
        # Monitor jobs, there are some timeouts if jobs fail to finish
        # in an allowed amount of time they are terminated
        try:
            # passing the node name and model name allows the consumer
            # to be monitored and restarted if it stops unexpectedly.
            res = configProfile.monitorJob(
                jobID,
                maxWaitTime=maxWaitTime,
                maxRunTime=maxRunTime,
                minCheckInt=minCheckInt,
                maxCheckInt=maxCheckInt,
                stopFlag=self.gr.stop,
                nodeName=self.name,
                simName=self.modelName,
                allowWarnings=alwarn,
                app=app,
                checkConsumer=localRun,
            )
            logging.getLogger("foqus." + __name__).debug(
                "Job finished successfully: " + str(jobID)
            )
        except TurbineInterfaceEx as e:
            res = configProfile.res
            if e.code == 351:
                self.calcError = 1
            elif e.code == 352:
                self.calcError = 6
            elif e.code == 353:
                self.calcError = 3
            elif e.code == 354:
                self.calcError = 10
            elif e.code == 355:
                self.calcError = 11
            else:
                self.calcError = 7
            logging.getLogger("foqus." + __name__).error(
                "Error while motoring job: {0}, Ex: {1}".format(str(jobID), str(e))
            )
        except Exception as e:
            self.calcError = 10
            res = configProfile.res
            logging.getLogger("foqus." + __name__).warning(
                "Error while motoring job: {0}, Ex: {1}".format(str(jobID), str(e))
            )
        # if error code is not -1 some other error and sim not successful
        readResults = True
        if self.calcError == -1:
            logging.getLogger("foqus." + __name__).info(
                "Job " + str(jobID) + " Finished Successfully"
            )
        else:
            # The job failed, don't know why but I'll restart the
            # consumer so that the next run will be less likely to fail.
            if localRun and self.options["Reset on Fail"].value:
                logging.getLogger("foqus." + __name__).info(
                    "Job failed, stopping consumer for {0}".format(self.modelName)
                )
                self.resetModel()
            elif localRun:
                logging.getLogger("foqus." + __name__).info(
                    "Job failed, will not stop consumer for {0}".format(self.modelName)
                )
            # Possibly retry the simulation if it failed
            if retry and not self.gr.stop.isSet():
                logging.getLogger("foqus." + __name__).info(
                    "Retrying Failed Job " + str(jobID)
                )
                # rerun this function
                # reset error code so doesn't automatically think
                # the retry fails.
                self.calcError = -1
                self.runTurbineCalc(retry=False)
                # don't read results if retrying because the results
                # will be read in the retry call if successful
                readResults = False
            else:
                logging.getLogger("foqus." + __name__).info(
                    "Job " + str(jobID) + " Failed will not retry"
                )
        # Even if there was an error try to read output
        logging.getLogger("foqus." + __name__).debug(
            "Job " + str(jobID) + " Results:\n" + json.dumps(res)
        )
        if res is not None:
            m = res.get("Messages", "")
            if m is None or m == "":
                self.turbineMessages = ""
            else:
                self.turbineMessages = json.dumps(m)
            # single quotes are bad news when trying to instert this into
            # the TurbineLite database in consumer mode so they gone
            self.turbineMessages = self.turbineMessages.replace("'", '"')
        if res and readResults and "Output" in res and res["Output"]:
            outputlog = []
            for vname in res["Output"]:
                try:
                    self.gr.output[self.name][vname].value = res["Output"][vname][
                        "value"
                    ]
                    outputlog.append(
                        "{0} = {1}".format(vname, res["Output"][vname]["value"])
                    )
                except KeyError:
                    # if there is an output of the simulation that
                    # doesn't match the outputs in the node that's
                    # okay may have deleted a variable.  Simulation may
                    # also have failed before producing any output.
                    logging.getLogger("foqus." + __name__).exception()
            logging.getLogger("foqus." + __name__).debug(
                "Outputs: {0}\n".format("\n".join(outputlog))
            )
        # reset the turbine config back to whatever is in the settings
        # in case an alternative config was used.
        configProfile.updateSettings()

    def createTurbineSession(self, forceNew=True):
        """
        Create a new Turbine session for grouping
        simulation results on Turbine.
        """
        # Check that a simulation is assigned to this node and that the
        # run type is turbine otherwise return None, this will mean that
        # the node is not using turbine to run
        if self.modelType != nodeModelTypes.MODEL_TURBINE:
            self.turbSession = None
            return None
        # If force new loose the old session so need a new one
        if forceNew:
            self.turbSession = None
        # Try to get a new session id from the gateway if exists
        if self.turbSession:
            # check that it is valid
            try:
                if self.gr.turbConfig.sessionExists(self.turbSession):
                    return self.turbSession
            except Exception as e:
                logging.getLogger("foqus." + __name__).exception(
                    "Failed to check for existence of session while"
                    " creating session, Exception: "
                )
                return 0
        # Session didn't exist so create a new id
        try:
            self.turbSession = self.gr.turbConfig.createSession()
        except Exception as e:
            logging.getLogger("foqus." + __name__).exception(
                "Failed to create a new session."
            )
            self.turbSession = 0
            return 0
        return self.turbSession

    def killTurbineSession(self):
        """
        Tries to kill all turbine jobs associated with this node
        started by any thread or process.
        """
        if self.modelType != nodeModelTypes.MODEL_TURBINE:
            return
        if self.modelName == "" or self.modelName == None:
            return
        sid = self.turbSession
        if sid == 0 or sid == "" or sid == None:
            return
        try:
            self.gr.turbConfig.killSession(sid)
        except Exception as e:
            logging.getLogger("foqus." + __name__).error(
                "Failed to kill session sid: {0} Exception: {1}".format(sid, str(e))
            )

    def runPymodelMLAI(self):
        """
            Runs a Neural Network machine learning/artificial intelligence model.
        """
        # create a python model instance if needed
        if not self.pyModel:
            # load ml_ai_model and build pymodel class object
            cwd = os.getcwd()
            os.chdir(os.path.join(os.getcwd(), 'user_ml_ai_models'))
            try:  # see if custom layer script exists
                module = import_module(str(self.modelName))  # contains CustomLayer
                self.model = load(str(self.modelName) + ".h5",
                    custom_objects = {str(self.modelName):
                                      getattr(module, str(self.modelName))})
            except:  # try to load model without custom layer
                self.model = load(str(self.modelName) + ".h5")
            os.chdir(cwd)  # reset to original working directory
            self.pyModel = pymodel_ml_ai(self.model)
        # set the instance inputs
        for vkey, v in self.gr.input[self.name].items():
            if vkey in self.pyModel.inputs:
                self.pyModel.inputs[vkey].value = v.value
        # run the model
        self.pyModel.setNode(self)
        self.pyModel.run()
        # set the node outputs
        for vkey, v in self.gr.output[self.name].items():
            if vkey in self.pyModel.outputs:
                v.value = self.pyModel.outputs[vkey].value<|MERGE_RESOLUTION|>--- conflicted
+++ resolved
@@ -542,14 +542,6 @@
                 )
                 # If the variable is part of a vector, add it to the vector variable
                 if "vector" in item:
-<<<<<<< HEAD
-                    self.gr.output_vectorlist[self.name][vector_name].vector[vector_index] =\
-                        self.gr.output[self.name][name]
-                    self.gr.output_vectorlist[self.name][vector_name].opvname = \
-                        (self.name,name)
-                
-            # Add an extra output variable for simulation status
-=======
                     self.gr.output_vectorlist[self.name][vector_name].vector[
                         vector_index
                     ] = self.gr.output[self.name][name]
@@ -558,8 +550,7 @@
                         name,
                     )
 
-            # Add an extra output varialbe for simulation status
->>>>>>> a69999ff
+            # Add an extra output variable for simulation status
             # I think this comes out of all simulation run through
             # SimSinter, but its not in the sinter config file.
             self.gr.output[self.name]["status"] = NodeVars(
