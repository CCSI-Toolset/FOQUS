#################################################################################
# FOQUS Copyright (c) 2012 - 2023, by the software owners: Oak Ridge Institute
# for Science and Education (ORISE), TRIAD National Security, LLC., Lawrence
# Livermore National Security, LLC., The Regents of the University of
# California, through Lawrence Berkeley National Laboratory, Battelle Memorial
# Institute, Pacific Northwest Division through Pacific Northwest National
# Laboratory, Carnegie Mellon University, West Virginia University, Boston
# University, the Trustees of Princeton University, The University of Texas at
# Austin, URS Energy & Construction, Inc., et al.  All rights reserved.
#
# Please see the file LICENSE.md for full copyright and license information,
# respectively. This file is also available online at the URL
# "https://github.com/CCSI-Toolset/FOQUS".
#################################################################################
import time
from operator import gt, lt
from typing import Optional, Tuple, List, TypedDict

import numpy as np
import pandas as pd

from .distance import compute_dist


def compute_min_dist(
    mat: np.ndarray, scl: np.ndarray, hist_xs: Optional[np.ndarray] = None
) -> Tuple[np.ndarray, float]:
    """
    Computes minimum distance
    args: mat, scl, hist_xs
    returns: dmat, min_dist
    """
    dmat = compute_dist(mat, scl=scl, hist_xs=hist_xs)
    min_dist = np.min(dmat, axis=0)
    return dmat, min_dist


def criterion(
<<<<<<< HEAD
    cand,  # candidates
    args,  # scaling factors for included columns
    nr,  # number of restarts (each restart uses a random set of <nd> points)
    nd,  # design size <= len(candidates)
    mode="maximin",
    hist=None,
    rand_gen=np.random.default_rng(),
=======
    cand: pd.DataFrame,
    args: TypedDict("args", {"icol": str, "xcols": List, "scale_factors": pd.Series}),
    nr: int,
    nd: int,
    mode: str = "maximin",
    hist: Optional[pd.DataFrame] = None,
) -> TypedDict(
    "results",
    {
        "best_cand": pd.DataFrame,
        "best_index": np.ndarray,
        "best_val": float,
        "best_dmat": np.ndarray,
        "dmat_cols": List,
        "mode": str,
        "design_size": int,
        "num_restarts": int,
        "elapsed_time": float,
    },
>>>>>>> 9aa7d351
):
    """
    args:
    cand - candidates dataframe
    args - scaling factors for included columns
    nr - number of restarts (each restart uses a random set of <nd> points)
    nd - design size <= len(candidates)
    mode - maximin by default
    hist - previous data dataframe

    returns: dictionary with results
    """
    mode = mode.lower()
    assert mode in ["maximin", "minimax"], "MODE {} not recognized.".format(mode)
    if mode == "maximin":
        best_val = -1
        fcn = np.mean
        cond = gt
    elif mode == "minimax":
        best_val = 99999
        fcn = np.max
        cond = lt

    # indices of type ...
    _id_ = args["icol"]  # Index
    idx = args["xcols"]  # Input

    # scaling factors
    scl = args["scale_factors"]
    scl = scl[idx].values

    # history, if provided
    if hist is not None:
        hist_xs = hist[idx].values
    else:
        hist_xs = None

    best_cand = []
    _best_rand_sample = []

    t0 = time.time()
    for i in range(nr):
        # sample without replacement <nd> indices
        rand_index = rand_gen.choice(cand.index, nd, replace=False)
        # extract the <nd> rows
        rand_cand = cand.loc[rand_index]
        # extract the relevant columns (of type 'Input' only) for dist computations
        dmat, min_dist = compute_min_dist(rand_cand[idx].values, scl, hist_xs=hist_xs)
        dist = fcn(min_dist)

        if cond(dist, best_val):
            best_cand = rand_cand
            best_index = rand_index  # for debugging
            best_val = dist  # for debugging
            best_dmat = dmat  # used for ranking candidates

        elapsed_time = time.time() - t0
    # best_cand.insert(loc=0, column=id_, value=best_cand.index)

    results = {
        "best_cand": best_cand,
        "best_index": best_index,
        "best_val": best_val,
        "best_dmat": best_dmat,
        "dmat_cols": idx,
        "mode": mode,
        "design_size": nd,
        "num_restarts": nr,
        "elapsed_time": elapsed_time,
    }

    return results<|MERGE_RESOLUTION|>--- conflicted
+++ resolved
@@ -36,21 +36,13 @@
 
 
 def criterion(
-<<<<<<< HEAD
-    cand,  # candidates
-    args,  # scaling factors for included columns
-    nr,  # number of restarts (each restart uses a random set of <nd> points)
-    nd,  # design size <= len(candidates)
-    mode="maximin",
-    hist=None,
-    rand_gen=np.random.default_rng(),
-=======
     cand: pd.DataFrame,
     args: TypedDict("args", {"icol": str, "xcols": List, "scale_factors": pd.Series}),
     nr: int,
     nd: int,
     mode: str = "maximin",
     hist: Optional[pd.DataFrame] = None,
+    rand_gen=np.random.default_rng(),
 ) -> TypedDict(
     "results",
     {
@@ -64,7 +56,6 @@
         "num_restarts": int,
         "elapsed_time": float,
     },
->>>>>>> 9aa7d351
 ):
     """
     args:
