###############################################################################
# FOQUS Copyright (c) 2012 - 2021, by the software owners: Oak Ridge Institute
# for Science and Education (ORISE), TRIAD National Security, LLC., Lawrence
# Livermore National Security, LLC., The Regents of the University of
# California, through Lawrence Berkeley National Laboratory, Battelle Memorial
# Institute, Pacific Northwest Division through Pacific Northwest National
# Laboratory, Carnegie Mellon University, West Virginia University, Boston
# University, the Trustees of Princeton University, The University of Texas at
# Austin, URS Energy & Construction, Inc., et al.  All rights reserved.
#
# Please see the file LICENSE.md for full copyright and license information,
# respectively. This file is also available online at the URL
# "https://github.com/CCSI-Toolset/FOQUS".
#
###############################################################################
from operator import itemgetter
import random
import numpy as np
import pandas as pd
import time


def criterion(cand, args, nr, nd, mode='maximin', hist=None, test=False):
    _hist = hist
    inp_x = cand[args['idx']]
    xcols = list(inp_x.columns)
    norm_x = unitscale_cand(inp_x)
    xmin = inp_x.to_numpy().min(axis=0)
    xmax = inp_x.to_numpy().max(axis=0)
    inp_y = cand[args['idy']]
    ycols = list(inp_y.columns)
    norm_y = unitscale_cand(inp_y)
    ymin = inp_y.to_numpy().min(axis=0)
    ymax = inp_y.to_numpy().max(axis=0)

    # if testing, T1 is for X only search, and T2 for PF search with 0.5 weight
    if test:
        t0 = time.time()
        design_X, best_X, mdpts_X, mties_X, dist_mat_X = criterion_X(norm_x, args['max_iterations'], nd, nr, mode)
        print("X space Best value in Normalized Scale: ", best_X)
        t1 = time.time() - t0
        design_Y, best_Y, mdpts_Y, mties_Y, dist_mat_Y = criterion_X(norm_y, args['max_iterations'], nd, nr, mode)
        print("Y space Best value in Normalized Scale: ", best_Y)

        # We are initializing the following dictionaries here
        best_xdes, best_ydes, bestcrit, bestpoints, best_mdties, best_wdmat, \
        best_wdxmat, best_wdymat, PFxdes, PFydes, PFmdvals = {}, {}, {}, {}, {}, {}, {}, {}, {}, {}, {}

        args['ws'] = [0.5]
        for i in range(len(args['ws'])):
            t0 = time.time()
            print("Weight: ", round(args['ws'][i], 1))
            best_xdes[i], best_ydes[i], bestcrit[i], bestpoints[i], best_mdties[i], best_wdmat[i], \
            best_wdxmat[i], best_wdymat[i], PFxdes[i], PFydes[i], PFmdvals[i] = criterion_irsf(norm_x,
                                                                                               norm_y,
                                                                                               nd,
                                                                                               best_X,
                                                                                               best_Y,
                                                                                               args['ws'][i],
                                                                                               args['max_iterations'],
                                                                                               nr,
                                                                                               mode)
            t2 = time.time() - t0

        results = {'t1': t1,
                   't2': t2}

        return results

    # Otherwise IRSF for real
    # Input only and output only optimization are here Using the same function call 'criterion_X'. These are essentially
    # the boundary points for the Pareto Front.
    # Possible to parallelize: search for X and Y at the same time
    design_X, best_X, mdpts_X, mties_X, dist_mat_X = criterion_X(norm_x, args['max_iterations'], nd, nr, mode)
    print("X space Best value in Normalized Scale: ", best_X)

    design_Y, best_Y, mdpts_Y, mties_Y, dist_mat_Y = criterion_X(norm_y, args['max_iterations'], nd, nr, mode)
    print("Y space Best value in Normalized Scale: ", best_Y)

    # We are initializing the following dictionaries here
    best_xdes, best_ydes, bestcrit, bestpoints, best_mdties, best_wdmat, \
    best_wdxmat, best_wdymat, PFxdes, PFydes, PFmdvals = {}, {}, {}, {}, {}, {}, {}, {}, {}, {}, {}

    # This is the most important function call of IRSF. For each weight value, its calling 'criterion_irsf' function
    # and returning
    # Possible to parallelize: one call to criterion_irsf for each weight (5 different values)
    for i in range(len(args['ws'])):
        print("Weight: ", round(args['ws'][i], 1))
        best_xdes[i], best_ydes[i], bestcrit[i], bestpoints[i], best_mdties[i], best_wdmat[i], \
        best_wdxmat[i], best_wdymat[i], PFxdes[i], PFydes[i], PFmdvals[i] = criterion_irsf(norm_x,
                                                                                           norm_y,
                                                                                           nd,
                                                                                           best_X,
                                                                                           best_Y,
                                                                                           args['ws'][i],
                                                                                           args['max_iterations'],
                                                                                           nr,
                                                                                           mode)
        # Reverse scaling
        PFxdes[i] = Inv_scale_cand(PFxdes[i], xmin, xmax)
        PFydes[i] = Inv_scale_cand(PFydes[i], ymin, ymax)

        # Reverse scaling
        PFxdes[i] = Inv_scale_cand(PFxdes[i], xmin, xmax)
        PFydes[i] = Inv_scale_cand(PFydes[i], ymin, ymax)

    # Pareto Front for each weight i is created here. For example if 3 Pareto solutions were found for ith weight, and
    # the design size is 10, then PFxdes will contain all 3 designs (10 each) in an order, so the number of rows in
    # PFxdes is 30.

    # The following 4 lines are basically constructing a combined Pareto Front for all weight values
    # (Here 0.1, 0.3, 0.5, 0.7 and 0.9) all together.

    PFcomb = [PFxdes[0], PFydes[0], PFmdvals[0]]
    for i in range(1, len(args['ws'])):
        temp_new = [PFxdes[i], PFydes[i], PFmdvals[i]]
        PFcomb = CombPF(temp_new, PFcomb, nd)

    ParetoVal, ParetoX, ParetoY, PV, PX, PY = {}, {}, {}, {}, {}, {}
    N1 = len(PFcomb[2])
    for i in range(N1):
        ParetoVal[i] = PFcomb[2][i, :]
        ParetoX[i] = []
        ParetoY[i] = []
        for j in range(nd):
            ParetoX[i].append(np.array(PFcomb[0][(i*nd)+j, :]).flatten())
            ParetoY[i].append(np.array(PFcomb[1][(i*nd)+j, :]).flatten())

    indx1 = np.argsort(PFcomb[2], axis=0)[:, 0]

    for i in range(len(indx1)):
        j = int(indx1[i])
        PV[i] = np.array(ParetoVal[j])
        PX[i] = ParetoX[j]
        PY[i] = ParetoY[j]

    PV_tuple = ()
    for key in PV:
        if len(PV[key].shape) == 1:
            PV[key] = np.expand_dims(PV[key], axis=0)
        PV_tuple += (PV[key],)
    PV_arr = np.concatenate(PV_tuple, axis=0)
    PV_df = pd.DataFrame(data=PV_arr, columns=['Best Input', 'Best Response'])
    PV_df.insert(0, 'Design', PV_df.index + 1)

    design_dict = {}

    xcols.extend(ycols)
    for key in PX:
        temp = np.concatenate((PX[key], PY[key]), axis=1)
        df = pd.DataFrame(data=temp, columns=xcols)
        design_dict[key+1] = df

    results = {}
    for design in design_dict:
        results[design] = {'pareto_front': PV_df,
                           'design': design,
                           'des': design_dict[design],
                           'mode': mode,
                           'design_size': nd,
                           'num_restarts': nr,
                           'num_designs': len(PV_df)}

    return results


def unitscale_cand(cand):
    cand_arr = np.asarray(cand)
    norm_cand = np.zeros((cand_arr.shape[0], cand_arr.shape[1]))
    for i in range(cand.shape[1]):
        norm_cand[:, i] = (1 / (max(cand_arr[:, i]) - min(cand_arr[:, i]))) * (cand_arr[:, i] - min(cand_arr[:, i]))
    return norm_cand


def Inv_scale_cand(cand, xmin, xmax):
    cand_arr = np.asarray(cand)
    inv_norm_cand = np.zeros(cand_arr.shape)
    for i in range(cand_arr.shape[1]):
        inv_norm_cand[:, i] = (cand_arr[:, i] * (xmax[i] - xmin[i])) + xmin[i]
<<<<<<< HEAD

=======
>>>>>>> 1ac917d9
    return inv_norm_cand


# BN: take a look at this function
def checkon2xy(newdesX, newdesY, newpt, curpfdesX, curpfdesY, curpf):
    # This is the main routine that constructs the ParetoFront
    curpf = np.matrix(curpf)
    g1 = newpt[0, 0] > curpf[:, 0]
    g2 = newpt[0, 1] > curpf[:, 1]

    ge1 = newpt[0, 0] >= curpf[:, 0]
    ge2 = newpt[0, 1] >= curpf[:, 1]

    l1 = newpt[0, 0] < curpf[:, 0]
    l2 = newpt[0, 1] < curpf[:, 1]

    le1 = newpt[0, 0] <= curpf[:, 0]
    le2 = newpt[0, 1] <= curpf[:, 1]

    eq1 = newpt[0, 0] == curpf[:, 0]
    eq2 = newpt[0, 1] == curpf[:, 1]

    cond1 = (np.multiply(g1, ge2) + np.multiply(g2, ge1)) == 0
    cond1 = np.asarray(cond1).flatten()
    cond2 = np.sum(np.multiply(l1, le2) + np.multiply(l2, le1) + np.multiply(eq1, eq2))
    cond3 = np.asarray(range(len(curpf))).flatten()[cond1]

    if len(cond3) > 0:

        cond4 = []

        for i in range(len(cond3)):
            dd = np.shape(newdesX)[0]
            temp99 = cond3[i] * dd + np.array(range(dd))
            cond4 = np.append(cond4, temp99)
            cond4 = cond4.astype(int)

    if len(cond3) == 0:
        newpf = np.empty((0, np.shape(newpt)[1]))
        newpfdesX = np.empty((0, np.shape(newdesX)[1]))
        newpfdesY = np.empty((0, np.shape(newdesY)[1]))

    else:
        newpf = np.asarray(curpf)[np.asarray(cond3).flatten()]
        curpfdesX = np.matrix(curpfdesX)
        newpfdesX = itemgetter(cond4)(curpfdesX)
        newpfdesY = itemgetter(cond4)(curpfdesY)

    if cond2 == 0:
        newpf = np.append(newpf, newpt, axis=0)
        newpfdesX = np.append(newpfdesX, newdesX, axis=0)
        newpfdesY = np.append(newpfdesY, newdesY, axis=0)

    return newpfdesX, newpfdesY, newpf


# BN: take a look at this function
def update_min_xydist(Dx, Dy, wt, md_xy, mdpoints, mties_xy, dist_xymat, dist_xmat,
                      dist_ymat, xmat, ymat, mpdx, mpdy, PFxdes, PFydes, PFmat):
    Nxx = int(np.shape(Dx)[0])
    ncolsxx = int(np.shape(Dx)[1])
    Nyy = int(np.shape(Dy)[0])
    ncolsyy = int(np.shape(Dy)[1])
    nxcand = int(np.shape(xmat)[0])
    cur_xdes = np.matrix(Dx)
    cur_ydes = np.matrix(Dy)
    cur_md = md_xy
    cur_mdpts = mdpoints
    cur_mties = mties_xy
    cur_dist_xymat = dist_xymat
    cur_dist_xmat = dist_xmat
    cur_dist_ymat = dist_ymat

    _cur_xmat = xmat
    _cur_ymat = np.matrix(ymat)
    PFdesX = PFxdes

    PFdesY = PFydes
    PFvals = PFmat
    ymat = np.matrix(ymat)

    d0 = np.zeros((len(cur_mdpts), nxcand))
    mt0 = np.zeros((len(cur_mdpts), nxcand))

    for i in range(len(cur_mdpts)):
        for j in range(nxcand):
            new_dist_xmat = np.matrix(cur_dist_xmat)
            new_dist_ymat = np.matrix(cur_dist_ymat)
            new_dist_xymat = np.matrix(cur_dist_xymat)
            new_xdes = np.matrix(cur_xdes)
            new_ydes = np.matrix(cur_ydes)
            new_xdes[cur_mdpts[i], :] = xmat[j, :]
            new_ydes[cur_mdpts[i], :] = ymat[j, :]
            x = (np.repeat(np.reshape(xmat[j, :], (ncolsxx, 1)), Nxx, axis=1).T - new_xdes[:, :])
            new_dist_xmat[cur_mdpts[i], :] = np.sum(np.square(x), axis=1).T / mpdx
            new_dist_xmat[:, cur_mdpts[i]] = new_dist_xmat[cur_mdpts[i], :].T
            y = (np.repeat(np.reshape(ymat[j, :], (ncolsyy, 1)), Nyy, axis=1).T - new_ydes[:, :])
            new_dist_ymat[cur_mdpts[i], :] = np.sum(np.square(y), axis=1).T / mpdy
            new_dist_ymat[:, cur_mdpts[i]] = new_dist_ymat[cur_mdpts[i], :].T
            new_dist_xymat[:, cur_mdpts[i]] = wt * new_dist_xmat[:, cur_mdpts[i]] + (1 - wt) * \
                                              new_dist_ymat[:, cur_mdpts[i]]
            new_dist_xymat[cur_mdpts[i], :] = new_dist_xymat[:, cur_mdpts[i]].T

            np.fill_diagonal(new_dist_xmat, 9999)
            np.fill_diagonal(new_dist_ymat, 9999)
            np.fill_diagonal(new_dist_xymat, 9999)
            newvals = np.matrix([np.min(new_dist_xmat), np.min(new_dist_ymat)])
            d0[i, j] = np.min(new_dist_xymat)
            mt0[i, j] = ((new_dist_xymat == d0[i, j]).sum()) / 2
            temppf1, temppf2, temppf3 = checkon2xy(new_xdes, new_ydes, newvals.flatten(), PFdesX, PFdesY, PFvals)
            PFvals = temppf3
            PFdesX = temppf1
            PFdesY = temppf2
    update = False
    if np.max(d0) > cur_md:
        cur_md = np.max(d0)
        nr = np.nonzero(d0.T == np.max(d0))[1]
        nc = np.nonzero(d0.T == np.max(d0))[0]
        nselect = np.random.randint(len(nr), size=1)
        ni = nr[nselect]
        nj = nc[nselect]
        cur_xdes[cur_mdpts[ni], :] = xmat[nj, :]
        cur_ydes[cur_mdpts[ni], :] = ymat[nj, :]
        x = np.repeat(np.reshape(xmat[nj, :], (ncolsxx, 1)), Nxx, axis=1).T - cur_xdes[:, :]
        cur_dist_xmat[cur_mdpts[ni], :] = np.sum(np.square(x), axis=1).T / mpdx
        cur_dist_xmat[:, cur_mdpts[ni]] = cur_dist_xmat[cur_mdpts[ni], :].T

        y = np.repeat(np.reshape(ymat[nj, :], (ncolsyy, 1)), Nyy, axis=1).T - cur_ydes[:, :]
        cur_dist_ymat[cur_mdpts[ni], :] = np.sum(np.square(y), axis=1).T / mpdy
        cur_dist_ymat[:, cur_mdpts[ni]] = cur_dist_ymat[cur_mdpts[ni], :].T

        cur_dist_xymat[:, cur_mdpts[ni]] = wt * cur_dist_xmat[:, cur_mdpts[ni]] + (1 - wt) * \
                                           cur_dist_ymat[:, cur_mdpts[ni]]
        cur_dist_xymat[cur_mdpts[ni], :] = cur_dist_xymat[:, cur_mdpts[ni]].T
        np.fill_diagonal(cur_dist_xmat, 9999)
        np.fill_diagonal(cur_dist_ymat, 9999)
        cur_dist_xymat2 = cur_dist_xymat
        np.fill_diagonal(cur_dist_xymat2, 9999)
        cur_mdpts = np.sort(np.nonzero(cur_dist_xymat == np.min(cur_dist_xymat2))[0])
        cur_mties = mt0[ni, nj]
        update = True

    elif np.max(d0) == cur_md:

        nr = np.nonzero(d0 == np.max(d0))[0]
        nc = np.nonzero(d0 == np.max(d0))[1]
        nselect = []
        for j in range(len(nr)):
            if mt0[nr[j], nc[j]] < cur_mties:
                nselect = np.append(nselect, j)

        if len(nselect) > 0:
            ns = int(np.random.choice(nselect, size=1))
            ni = nr[ns]
            nj = nc[ns]
            cur_xdes[cur_mdpts[ni], :] = xmat[nj, :]
            cur_ydes[cur_mdpts[ni], :] = ymat[nj, :]
            x = np.repeat(np.reshape(xmat[nj, :], (ncolsxx, 1)), Nxx, axis=1).T - cur_xdes[:, :]
            cur_dist_xmat[cur_mdpts[ni], :] = np.sum(np.square(x), axis=1).T / mpdx

            y = np.repeat(np.reshape(ymat[nj, :], (ncolsyy, 1)), Nyy, axis=1).T - cur_ydes[:, :]
            cur_dist_ymat[cur_mdpts[ni], :] = np.sum(np.square(y), axis=1).T / mpdy
            cur_dist_xymat[:, cur_mdpts[ni]] = wt * cur_dist_xmat[:, cur_mdpts[ni]] + (1 - wt) * \
                                               cur_dist_ymat[:, cur_mdpts[ni]]

            np.fill_diagonal(cur_dist_xmat, 9999)
            np.fill_diagonal(cur_dist_ymat, 9999)
            cur_dist_xymat2 = cur_dist_xymat
            np.fill_diagonal(cur_dist_xymat2, 9999)
            cur_mdpts = np.sort(np.nonzero(cur_dist_xymat == np.min(cur_dist_xymat2))[0])
            cur_mties = mt0[ni, nj]
            update = True

    return cur_xdes, cur_ydes, cur_md, cur_mdpts, cur_mties, cur_dist_xymat, \
           cur_dist_xmat, cur_dist_ymat, PFdesX, PFdesY, PFvals, update


# BN: take a look at this function
def XY_min_dist(Dx, Dy, wt, mpdx, mpdy):  # numpy array of shape (N, ncols) and type 'float'

    Nx, ncolsx = Dx.shape
    Ny, ncolsy = Dy.shape
    dist_xmat = np.full((Nx, Nx), np.nan)
    dist_ymat = np.full((Ny, Ny), np.nan)

    for i in range(Nx):
        x = np.repeat(np.reshape(Dx[i, :], (ncolsx, 1)), Nx, axis=1).T - Dx[:, :]
        y = np.repeat(np.reshape(Dy[i, :], (ncolsy, 1)), Ny, axis=1).T - Dy[:, :]
        dist_xmat[:, i] = np.sum(np.square(x), axis=1)
        dist_ymat[:, i] = np.sum(np.square(y), axis=1)

    np.fill_diagonal(dist_xmat, 9999)
    np.fill_diagonal(dist_ymat, 9999)
    dist_xymat = (wt / mpdx) * dist_xmat + ((1 - wt) / mpdy) * dist_ymat
    md_xy = np.min(dist_xymat)

    nr = np.nonzero(dist_xymat == np.min(dist_xymat))[0]
    nc = np.nonzero(dist_xymat == np.min(dist_xymat))[1]
    mdpts = np.unique(np.sort(np.append(nr, nc)))
    mties = len(nr) / 2
    np.fill_diagonal(dist_xymat, 0)

    return dist_xymat, dist_xmat, dist_ymat, md_xy, mdpts, mties


# BN: take a look at this function
def irsf_tex(cand,   # input space candidate
             resp,   # response space candidate
             numpt,  # number of points (design size N)
             mpdx,
             mpdy,
             wt,
             maxit):

    xmat = np.asarray(cand)
    npp = np.shape(xmat)[1]
    ymat = np.asarray(resp)
    heav = np.heaviside((wt - 0.5), 1)
    cmat = np.c_[xmat, ymat]

    rand_index = random.sample(range(len(cand)), numpt)

    if heav == 1.0:
        cmat_new = cmat[np.lexsort(np.transpose(cmat[:, npp:])[::-1])]
        xmat_new = cmat_new[:, 0:npp]
        ymat_new = cmat_new[:, npp:]
        des_x = np.asarray(itemgetter(*rand_index)(xmat_new))
        des_y = np.asarray(itemgetter(*rand_index)(ymat_new))

    if heav == 0.0:
        cmat_new = cmat[np.lexsort(np.transpose(cmat[:, :-1])[::-1])]
        xmat_new = cmat_new[:, 0:npp]
        ymat_new = cmat_new[:, npp:]
        des_x = np.asarray(itemgetter(*rand_index)(xmat_new))
        des_y = np.asarray(itemgetter(*rand_index)(ymat_new))

    dist_xymat, dist_xmat, dist_ymat, md_xy, mdpoints, mties_xy = XY_min_dist(des_x, des_y, wt, mpdx, mpdy)
    PFdesx = des_x
    PFdesy = des_y
    PFmat = np.matrix([np.min(dist_xmat), np.min(dist_ymat)])
    update = True
    nit = 0
    while update & (nit < maxit):

        update = False
        temp1, temp2, temp3, temp4, temp5, temp6, \
        temp7, temp8, temp9, temp10, temp11, temp12 = update_min_xydist(des_x,
                                                                        des_y,
                                                                        wt,
                                                                        md_xy,
                                                                        mdpoints,
                                                                        mties_xy,
                                                                        dist_xymat,
                                                                        dist_xmat,
                                                                        dist_ymat,
                                                                        xmat,
                                                                        ymat,
                                                                        mpdx,
                                                                        mpdy,
                                                                        PFdesx,
                                                                        PFdesy,
                                                                        PFmat)
        PFdesx = temp9
        PFdesy = temp10
        PFmat = np.matrix(temp11)
        nit = nit + 1
        if temp12:
            des_x = temp1
            des_y = temp2
            md_xy = temp3
            mdpoints = temp4
            mties_xy = temp5
            dist_xymat = temp6
            dist_xmat = temp7
            dist_ymat = temp8
            update = True

    return des_x, des_y, md_xy, mdpoints, mties_xy, dist_xymat, dist_xmat, dist_ymat, PFdesx, PFdesy, PFmat


def criterion_irsf(cand,    # input space candidate
                   resp,    # response space candidate
                   numpt,   # number of points (design size N)
                   mpdx,
                   mpdy,
                   wt,
                   maxit,   # maximum iteration
                   numdes,  # number of random start (startnum)
                   mode):

    temp1, temp2, temp3, temp4, temp5, temp6, temp7, temp8, temp9, temp10, temp11 = irsf_tex(cand,
                                                                                             resp,
                                                                                             numpt,
                                                                                             mpdx,
                                                                                             mpdy,
                                                                                             wt,
                                                                                             maxit)
    des_x = temp1
    des_y = temp2
    md_xy = temp3
    mdpoints = temp4
    mties_xy = temp5
    dist_xymat = temp6
    dist_xmat = temp7
    dist_ymat = temp8
    PFxdes = temp9
    PFydes = temp10
    PFmdvals = np.matrix(temp11)

    for i in range(1, numdes):
        temp1, temp2, temp3, temp4, temp5, temp6, temp7, temp8, temp9, temp10, temp11 = irsf_tex(cand,
                                                                                                 resp,
                                                                                                 numpt,
                                                                                                 mpdx,
                                                                                                 mpdy,
                                                                                                 wt,
                                                                                                 maxit)
        if (temp3 > md_xy) or (temp3 == md_xy) and (temp5 < mties_xy):
            des_x = temp1
            des_y = temp2
            md_xy = temp3
            mdpoints = temp4
            mties_xy = temp5
            dist_xymat = temp6
            dist_xmat = temp7
            dist_ymat = temp8
        for s in range(temp11.shape[0]):
            PFxdes, PFydes, PFmdvals = checkon2xy(temp9[s * numpt:(s + 1) * numpt, :],
                                                  temp10[s * numpt:(s + 1) * numpt, :],
                                                  temp11[s, :].flatten(),
                                                  PFxdes,
                                                  PFydes,
                                                  PFmdvals)

    _mode = mode
    return des_x, des_y, md_xy, mdpoints, mties_xy, dist_xymat, dist_xmat, dist_ymat, PFxdes, PFydes, PFmdvals


def CombPF(PFnew, PFcur, N):

    PFcomb = PFcur
    dnew = len(PFnew[2])
    if dnew == 1:
        PFcomb[0], PFcomb[1], PFcomb[2] = checkon2xy(PFnew[0],
                                                     PFnew[1],
                                                     np.matrix(PFnew[2]),
                                                     PFcomb[0],
                                                     PFcomb[1],
                                                     PFcomb[2])
    else:
        for s in range(dnew):
            PFcomb[0], PFcomb[1], PFcomb[2] = checkon2xy(PFnew[0][s * N:(s + 1) * N, :],
                                                         PFnew[1][s * N:(s + 1) * N, :],
                                                         np.matrix(PFnew[2][s, :]),
                                                         PFcomb[0],
                                                         PFcomb[1],
                                                         PFcomb[2])

    return PFcomb


def X_min_dist(dmat):   # numpy array of shape (N, ncols) and type 'float'

    N, ncols = dmat.shape
    dist_mat = np.full((N, N), np.nan)

    for i in range(N):
        x = np.repeat(np.reshape(dmat[i, :], (ncols, 1)), N, axis=1).T - dmat[:, :]
        dist_mat[:, i] = np.sum(np.square(x), axis=1)

    np.fill_diagonal(dist_mat, 9999)
    min_dist = np.asarray(np.min(dist_mat, axis=0))
    md = np.min(dist_mat)
    nr = np.nonzero(dist_mat == np.min(dist_mat))[0]
    nc = np.nonzero(dist_mat == np.min(dist_mat))[1]
    mdpts = np.unique(np.sort(np.append(nr, nc)))
    mties = len(nr) / 2

    return dist_mat, min_dist, md, mdpts, mties


def update_min_dist(cand_rand, md, mdpts1, mties, Xdist_mat, cand):
    ndes = int(np.shape(cand_rand)[0])
    npt = int(np.shape(cand_rand)[1])
    ncand = int(np.shape(cand)[0])
    cur_des = np.matrix(cand_rand)
    cur_md = md
    cur_mdpts = mdpts1
    cur_mties = mties
    cur_w_mat = Xdist_mat   # type 'object'
    d0 = np.zeros((len(cur_mdpts), ncand))
    mt0 = np.zeros((len(cur_mdpts), ncand))

    for i in range(len(cur_mdpts)):
        for j in range(ncand):
            new_w_mat = np.matrix(Xdist_mat)
            new_des = np.matrix(cur_des)
            new_des[cur_mdpts[i], :] = cand[j, :]
            x = np.repeat(np.reshape(cand[j, :], (npt, 1)), ndes, axis=1).T - new_des[:, :]
            new_w_mat[cur_mdpts[i], :] = (np.sum(np.square(x), axis=1)).T
            new_w_mat[:, cur_mdpts[i]] = new_w_mat[cur_mdpts[i], :].T
            np.fill_diagonal(new_w_mat, 9999)
            d0[i, j] = np.min(new_w_mat)
            mt0[i, j] = ((new_w_mat == d0[i, j]).sum()) / 2
    update = False
    if np.max(d0) > cur_md:
        cur_md = np.max(d0)
        nr = np.nonzero(d0.T == np.max(d0))[1]
        nc = np.nonzero(d0.T == np.max(d0))[0]
        nselect = np.random.randint(len(nr), size=1)
        ni = nr[nselect]
        nj = nc[nselect]
        cur_des[cur_mdpts[ni], :] = cand[nj, :]
        x = np.repeat(np.reshape(cand[nj, :], (npt, 1)), ndes, axis=1).T - cur_des[:, :]
        cur_w_mat[cur_mdpts[ni], :] = (np.sum(np.square(x), axis=1)).T
        cur_w_mat[:, cur_mdpts[ni]] = cur_w_mat[cur_mdpts[ni], :].T
        cur_w_mat2 = np.matrix(cur_w_mat)
        np.fill_diagonal(cur_w_mat2, 9999)
        cur_mdpts = np.sort(np.nonzero(cur_w_mat == np.min(cur_w_mat2))[0])
        cur_mties = mt0[ni, nj]
        update = True

    elif np.max(d0) == cur_md:
        nr = np.nonzero(d0.T == np.max(d0))[1]
        nc = np.nonzero(d0.T == np.max(d0))[0]
        nselect = []
        for j in range(len(nr)):
            if mt0[nr[j], nc[j]] < cur_mties:
                nselect = np.append(nselect, j)
        if len(nselect) > 0:
            ns = int(np.random.choice(nselect, size=1))
            ni = nr[ns]
            nj = nc[ns]
            cur_des[cur_mdpts[ni], :] = cand[nj, :]
            x = np.repeat(np.reshape(cand[nj, :], (npt, 1)), ndes, axis=1).T - cur_des[:, :]
            cur_w_mat[cur_mdpts[ni], :] = (np.sum(np.square(x), axis=1)).T
            cur_w_mat[:, cur_mdpts[ni]] = cur_w_mat[cur_mdpts[ni], :].T
            cur_w_mat2 = np.matrix(cur_w_mat)
            np.fill_diagonal(cur_w_mat2, 9999)
            cur_mdpts = np.sort(np.nonzero(cur_w_mat == np.min(cur_w_mat2))[0])
            cur_mties = mt0[ni, nj]
            update = True

    return cur_des, cur_md, cur_mdpts, cur_mties, cur_w_mat, update


def criterion_X(cand,    # candidates
                maxit,   # maximum iteration
                numpt,   # number of points (design size N)
                numdes,  # number of random start (startnum)
                mode):

    _mode = mode.lower()
    candid = np.asarray(cand)

    best_md = 0.0
    best_mties = 0.0
    for i in range(numdes):
        rand_index = random.sample(range(len(candid)), numpt)
        cand_rand = np.asarray(itemgetter(*rand_index)(candid))
        Xdist_mat, min_dist, md, mdpts, mties = X_min_dist(cand_rand)
        update = True
        nit = 0

        while update & (nit < maxit):
            update = False
            up_cand_rand, up_md, up_mdpts, up_mties, up_Xdist_mat, new_update = update_min_dist(cand_rand,
                                                                                                md,
                                                                                                mdpts,
                                                                                                mties,
                                                                                                Xdist_mat,
                                                                                                cand)
            nit = nit+1
            if new_update:
                cand_rand = up_cand_rand
                md = up_md
                mdpts = up_mdpts
                mties = up_mties
                Xdist_mat = up_Xdist_mat
                update = True

        if (md > best_md) or ((md == best_md) and (mties < best_mties)):
            best_cand_rand = cand_rand
            best_md = md
            best_mdpts = mdpts
            best_mties = mties
            best_w_dist_mat = Xdist_mat

    return best_cand_rand, best_md, best_mdpts, best_mties, best_w_dist_mat<|MERGE_RESOLUTION|>--- conflicted
+++ resolved
@@ -177,10 +177,7 @@
     inv_norm_cand = np.zeros(cand_arr.shape)
     for i in range(cand_arr.shape[1]):
         inv_norm_cand[:, i] = (cand_arr[:, i] * (xmax[i] - xmin[i])) + xmin[i]
-<<<<<<< HEAD
-
-=======
->>>>>>> 1ac917d9
+    
     return inv_norm_cand
 
 
