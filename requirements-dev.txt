--- conflicted
+++ resolved
@@ -1,14 +1,6 @@
 --index-url https://pypi.python.org/simple/
 
 # These will override requirements picked up from setup.py below:
-<<<<<<< HEAD
-# pinning the pylint version to ensure reproducible behavior and defaults
-pylint==2.14.1
-# also pinning the version for astroid (used by pylint to analyze the AST)
-# since there can be significant differences between (non-major) versions,
-# both in terms of behavior and performance
-astroid==2.11.6
-=======
 
 # - pinning the Pylint version to ensure reproducible behavior and defaults
 # - also pinning the version for Astroid (used by pylint to analyze the AST)
@@ -20,7 +12,7 @@
 astroid==2.15.8;python_version=="3.8"
 pylint==3.1.0;python_version>"3.8"
 astroid==3.1.0;python_version>"3.8"
->>>>>>> 9aa7d351
+
 pytest<8.1
 ### coverage
 coverage
