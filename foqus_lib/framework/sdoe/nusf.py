import numpy as np
from scipy.stats import rankdata
from .distance import compute_dist
import time
import pandas as pd  # only used for the final output of criterion

<<<<<<< HEAD

def compute_dmat(weight_mat, xcols, wcol, hist_xs=None, hist_wt=None):
=======
def compute_dmat(weight_mat, xcols, wcol, hist=None):
>>>>>>> 7351726b
    # Inputs:
    #  weight_mat - numpy array of size (nd, nx+1) containing scaled weights 
    #       xcols - list of integers corresponding to column indices for inputs 
    #        wcol - integer corresponding to the index of the weight column 
    #        hist - numpy array of shape (nh, nx+1) 
    # Output:
    #        dmat - numpy array of shape (nd+nh, nd+nh)

    xs = weight_mat[:, xcols]
    wt = weight_mat[:, wcol]

    dmat = compute_dist(xs, wt=wt, hist_xs=hist_xs, hist_wt=hist_wt)  # symmetric matrix
    return dmat  # symmetric distance matrix


def compute_min_params(dmat):
    # Input:
    #   dmat - numpy array of shape (M, M) where M = nx+nh
    # Output:
    #     md - scalar representing min(dmat)
    #  mdpts - numpy array of shape (K, 2) representing indices where 'md' occurs
    #  mties - scalar representing K, the number of 'mdpts'

    md = np.min(dmat)
    mdpts = np.argwhere(np.triu(dmat) == md)  # check upper triangular matrix
    mties = mdpts.shape[0]                    # number of points returned
    mdpts = np.unique(mdpts.flatten())
    return md, mdpts, mties


def update_min_dist(rcand, cand, ncand, xcols, wcol, md, mdpts, mties, dmat):
    # Inputs:
    #   rcand - numpy array of size (nd, nx+1) containing scaled weights 
    #    cand - numpy array of size (ncand, nx+1) containing scaled weights, nd < ncand 
    #   ncand - number of candidates to choose <nd> best design from, i.e., cand.shape[0]
    #   xcols - list of integers corresponding to column indices for inputs 
    #    wcol - integer corresponding to the index of the weight column 
    #      md - scalar representing min(dmat)
    #   mdpts - numpy array of shape (K, 2) representing indices where 'md' occurs
    #   mties - scalar representing number of 'mdpts'
    #    dmat - numpy array of shape (M, M) where M = nx+nh
    # Output:
    #   rcand - numpy array of size (nd, nx+1) containing scaled weights
    #      md - scalar representing min(dmat)
    #   mdpts - numpy array of shape (K, 2) representing indices where 'md' occurs
    #   mties - scalar representing number of 'mdpts'
    #    dmat - numpy array of shape (M, M) where M = nx+nh
    #  update - boolean representing whether an update should occur

    def update_dmat(row, rcand, xcols, wcol, dmat_, k, val=9999):
        rcand_norm = row[xcols] - rcand[:, xcols] 
        m = np.sum(rcand_norm**2, axis=1)     
        row = m*row[wcol]*rcand[:, wcol] 
        dmat = np.copy(dmat_)
        dmat[k, :] = row
        dmat[:, k] = row.T
        np.fill_diagonal(dmat, val)
        return dmat

    def step(pt, rcand_, cand, xcols, wcol, mdpts, dmat_, mt0=None):
        i, j = pt
        rcand = rcand_.copy() 
        dmat = np.copy(dmat_)
        row = cand[j]
        k = mdpts[i]                  # k = {0, ..., nd}
        rcand[k, xcols] = row[xcols]  
        dmat = update_dmat(row, rcand, xcols, wcol, dmat_, k)
        md, mdpts, mties = compute_min_params(dmat)
        if mt0 is not None:
            mties = mt0[i, j]
        return rcand, dmat, md, mdpts, mties

    # initialize d0 and mt0
    d0 = np.empty((int(2*mties), ncand))
    mt0 = np.empty((int(2*mties), ncand))

    for pt in np.ndindex(len(mdpts), ncand):
        i, j = pt
        _, _, d0[i, j], _, mt0[i, j] = step(pt, rcand, cand, xcols, wcol, mdpts, dmat)

    d0_max = np.max(d0)
    pts = np.argwhere(d0 == d0_max)
    update = True
    if d0_max > md:
        md = d0_max
        k = np.random.randint(pts.shape[0])
        pt = pts[k]
        rcand, dmat, md, mdpts, mties = step(pt, rcand, cand, xcols, wcol, mdpts, dmat, mt0)
    elif d0_max == md:
        nselect = np.argwhere(mt0[pts[:,0], pts[:,1]] < mties).flatten()
        if nselect.size > 0:
            pt = pts[np.random.choice(nselect)]
            rcand, dmat, md, mdpts, mties = step(pt, rcand, cand, xcols, wcol, mdpts, dmat, mt0)
    else:
        update = False
            
    return rcand, md, mdpts, mties, dmat, update

<<<<<<< HEAD

=======
>>>>>>> 7351726b
def scale_xs(mat_, xcols):
    # Inputs:
    #   mat_ - numpy array of size (nd, nx+1) containing original inputs
    #  xcols - list of integers corresponding to column indices for inputs
    # Output:
    #    mat - numpy array of size (nd, nx+1) containing the scaled inputs
    #   xmin - numpy array of shape (1, nx) 
    #   xmax - numpy array of shape (1, nx) 

    mat = mat_.copy()
    xs = mat[:,xcols]

    # scale the inputs
    # save xmin, xmax for inverse scaling later
    xmin = np.min(xs, axis=0)
    xmax = np.max(xs, axis=0)
    mat[:, xcols] = (xs - xmin) / (xmax - xmin) * 2 - 1

    return mat, xmin, xmax


def scale_y(scale_method, mwr, mat_, wcol):
    # Inputs:
    #  scale_method - string that denotes the scaling method
    #           mwr - scalar used in scaling
    #          mat_ - pandas dataframe of size (nd, nx+1) containing original weights
    #          wcol - integer corresponding to the index of the weight column
    # Output:
    #           mat - numpy array of size (nd, nx+1) containing the scaled weights

    mat = mat_.copy()

    def direct_mwr(mwr, mat, wcol):
        wts = mat[:, wcol]
        wmin = np.min(wts)
        wmax = np.max(wts)
        mat[:, wcol] = 1 + (mwr-1)*(wts-wmin)/(wmax-wmin)
        return mat

    def ranked_mwr(mwr, mat, wcol):
        mat[:, wcol] = rankdata(mat[:, wcol], method='dense')
        return direct_mwr(mwr, mat, wcol)

    # equivalent to if-else statements, but easier to maintain
    methods = {'direct_mwr': direct_mwr,
               'ranked_mwr': ranked_mwr}

    return methods[scale_method](mwr, mat, wcol)


# Not needed because we are using the index to look up the original rows
def inv_scale_xs(mat_, xmin, xmax, xcols):
    # Inputs:
    #   mat_ - numpy array of size (nd, nx+1) containing scaled inputs
    #   xmin - numpy array of shape (1, nx) from before scaling
    #   xmax - numpy array of shape (1, nx) from before scaling
    #  xcols - list of integers corresponding to column indices for inputs
    # Output:
    #    mat - numpy array of size (nd, nx+1) containing the original inputs

    # inverse-scale the inputs
    mat = mat_.copy()
    xs = mat[:, xcols]
    mat[:, xcols] = (xs + 1) / 2 * (xmax - xmin) + xmin
    return mat


def criterion(cand,    # candidates 
              args,    # maximum number of iterations & mwr values
              nr,      # number of restarts (each restart uses a random set of <nd> points)
              nd,      # design size <= len(candidates)
              mode='maximin', hist=None):

    ncand = len(cand)
    assert nd <= ncand, 'Number of designs exceeds number of available candidates.'  

    mode = mode.lower()
    assert mode == 'maximin', 'MODE {} not recognized for NUSF. Only MAXIMIN is currently supported.'.format(mode)

    T = args['max_iterations']
    mwr_vals = args['mwr_values']
    scale_method = args['scale_method']

    # indices of type ...
    idx = args['xcols']  # Input
    idw = args['wcol']   # Weight

    #np indices
    idx_np = [cand.columns.get_loc(i) for i in idx]
    idw_np = cand.columns.get_loc(idw)

    cand_np = cand.to_numpy()

    # scale inputs
    cand_np, _xmin, _xmax = scale_xs(cand_np, idx_np) 
    
    if hist is not None:
        hist_xs = hist[idx].values
        hist_wt = hist[idw].values
    else:
        hist_xs = None
        hist_wt = None

    def step(mwr, cand_np):

        cand_np_ = cand_np.copy()

        cand_np = scale_y(scale_method, mwr, cand_np, idw_np) 
        best_cand = []
        best_md = 0
        best_mties = 0
        best_index = []
        
        t0 = time.time()

        for i in range(nr):
        
            print('Random start {}'.format(i))
            
            # sample without replacement <nd> indices
            rand_index = np.random.choice(ncand, nd, replace=False)
            # extract the <nd> rows
            rcand = cand_np[rand_index]
            dmat = compute_dmat(rcand, idx_np, idw_np, hist_xs=hist_xs, hist_wt=hist_wt)
            md, mdpts, mties = compute_min_params(dmat)

            update = True
            t = 0

            while update and (t < T):
                update = False

<<<<<<< HEAD
                rcand_, md_, mdpts_, mties_, dmat_, update_ = update_min_dist(rcand, cand_np, ncand,
                                                                              idx_np, idw_np, md, mdpts,
                                                                              mties, dmat)  # bottleneck in old code
=======
                rcand_, md_, mdpts_, mties_, dmat_, update_ = update_min_dist(rcand, cand_np, ncand, idx_np, idw_np, md, mdpts, mties, dmat) #bottleneck in old code
>>>>>>> 7351726b
                                                     
                t = t+1

                if update_:
                    rcand = rcand_
                    md = md_
                    mdpts = mdpts_
                    mties = mties_
                    dmat = dmat_
                    update = update_

            if (md > best_md) or ((md == best_md) and (mties < best_mties)):
                best_index = rand_index
                best_cand = rcand
                best_md = md
                best_mdpts = mdpts
                best_mties = mties
                best_dmat = dmat

            elapsed_time = time.time() - t0
            print('Best minimum distance for this random start: {}'.format(best_md))

        # no need to inverse-scale; can just use the indices to look up original rows in cand_
        best_cand_unscaled = cand_np_[best_index]

        best_cand = pd.DataFrame(best_cand, index=best_index, columns=list(cand))
        best_cand_unscaled = pd.DataFrame(best_cand_unscaled, index=best_index, columns=list(cand))

        results = {'best_cand_scaled': best_cand, 
                   'best_cand': best_cand_unscaled,
                   'best_index': best_index,
                   'best_val': best_md,
                   'best_mdpts': best_mdpts,
                   'best_mties': best_mties,
                   'best_dmat': best_dmat,
                   'mode': mode,
                   'design_size': nd,
                   'num_restarts': nr,
                   'mwr': mwr,
                   'elapsed_time': elapsed_time}

        return results

    results = {}
    for mwr in mwr_vals:
        print('>>>>>> mwr={} <<<<<<'.format(mwr))
        res = step(mwr, cand_np)
        print('Best NUSF Design in Scaled Coordinates:\n', res['best_cand_scaled'])
        print('Best NUSF Design in Original Coordinates:\n', res['best_cand'])
        print('Best value in Normalized Scale:', res['best_val'])
        print('Elapsed time:', res['elapsed_time'])
        results[mwr] = res

    return results<|MERGE_RESOLUTION|>--- conflicted
+++ resolved
@@ -4,12 +4,9 @@
 import time
 import pandas as pd  # only used for the final output of criterion
 
-<<<<<<< HEAD
 
 def compute_dmat(weight_mat, xcols, wcol, hist_xs=None, hist_wt=None):
-=======
-def compute_dmat(weight_mat, xcols, wcol, hist=None):
->>>>>>> 7351726b
+
     # Inputs:
     #  weight_mat - numpy array of size (nd, nx+1) containing scaled weights 
     #       xcols - list of integers corresponding to column indices for inputs 
@@ -108,10 +105,7 @@
             
     return rcand, md, mdpts, mties, dmat, update
 
-<<<<<<< HEAD
-
-=======
->>>>>>> 7351726b
+
 def scale_xs(mat_, xcols):
     # Inputs:
     #   mat_ - numpy array of size (nd, nx+1) containing original inputs
@@ -244,13 +238,9 @@
             while update and (t < T):
                 update = False
 
-<<<<<<< HEAD
                 rcand_, md_, mdpts_, mties_, dmat_, update_ = update_min_dist(rcand, cand_np, ncand,
                                                                               idx_np, idw_np, md, mdpts,
                                                                               mties, dmat)  # bottleneck in old code
-=======
-                rcand_, md_, mdpts_, mties_, dmat_, update_ = update_min_dist(rcand, cand_np, ncand, idx_np, idw_np, md, mdpts, mties, dmat) #bottleneck in old code
->>>>>>> 7351726b
                                                      
                 t = t+1
 
