--- conflicted
+++ resolved
@@ -177,23 +177,10 @@
             desc="Ratio of upper and lower bounds of decision variables")
 
         self.options.add(
-<<<<<<< HEAD
             name='Multistart',
             default=True,
-            desc="Multistart approach for each iteration's math optimization initialization")
-
-=======
-        name='Warmstart', 
-        default=True,
-        desc="Asigning variables & evaluating model expressions at their initial values")
+            desc="Multistart approach for each iteration's math optimization initialization")        
         
-        self.options.add(
-        name='Objective Value Tolerance', 
-        default=1e-03,
-        dtype=float,
-        desc="Tolerance for deviation from objective function evaluated at optimum, from Aspen Simulation")
-        
->>>>>>> 1ce2013c
         self.options.add(
             name='Objective value tolerance',
             default=1e-03,
@@ -297,19 +284,11 @@
         num_lhs = self.options['Number of surrogate modeling samples'].value
         bound_ratio = self.options['Bound ratio'].value
         multistart = self.options['Multistart'].value
-<<<<<<< HEAD
         tee = self.options['Math optimizer working - display'].value
         solver_options = self.options['Solver options'].value
         obj_tolerance = self.options['Objective value tolerance'].value
         outputvar_tolerance = self.options['Inequality constraint tolerance'].value
         inequality_tolerance = self.options['Output variable tolerance'].value
-=======
-        tee = self.options['tee'].value
-        Warmstart = self.options['Warmstart'].value
-        obj_tolerance = self.options['Objective Value Tolerance'].value
-        outputvar_tolerance = self.options['Inequality Constraint Tolerance'].value
-        inequality_tolerance = self.options['Output Variable Tolerance'].value
->>>>>>> 1ce2013c
         Saveresults = self.options['Save results'].value
         SetName = self.options['Set name'].value
         pyomo_surrogate = self.options['Pyomo surrogate file'].value
@@ -490,20 +469,14 @@
             kwds = dict()
             kwds['io_options'] = io_options
             kwds['tee'] = tee
-<<<<<<< HEAD
             kwds['keepfiles'] = True
-            kwds['tmpdir'] = 'temp'
-
-=======
-    #            
->>>>>>> 1ce2013c
+            kwds['tmpdir'] = 'temp'    
         else:
             optimizer = SolverFactory(mathoptsolver)
             kwds = dict()
             kwds['tee'] = tee
             optimizer.options = solver_options
 
-<<<<<<< HEAD
         solution_time = []
 
     #   Implementing multi-start approach
@@ -541,49 +514,11 @@
                     decvars[i].value = initv
                     i_initvals.append(decvars[i].value)
                 for i, initout in enumerate(surroutvars):
-=======
-    #       Implementing multi-start approach
-    
-        decvars = [getattr(self.m,v) for v in dvar_names]
-        surroutvarlist = [str(v) for v in self.surrout_names_pyomo]
-        surroutvars = [getattr(self.m,v) for v in surroutvarlist]    
-            
-        if multistart==True:
-            initvals = []                
-            #Obtain the combination of all initialization points
-            for var in decvars:
-                initvals.append([var.value,var.lb,var.ub,(var.lb + var.ub)/2])
-            initvals_prod = list(product(*initvals))
-                
-            input_initvals = np.zeros(len(initvals_prod),dtype=object)
-            output_initvals = np.zeros(len(initvals_prod),dtype=object)
-            input_optim = np.zeros(len(initvals_prod),dtype=object)
-            output_optim = np.zeros(len(initvals_prod),dtype=object)
-            objvals = np.zeros(len(initvals_prod),dtype=object)
-            solver_status = np.zeros(len(initvals_prod),dtype=object)
-            solver_termination_condition = np.zeros(len(initvals_prod),dtype=object)
-            solver_time = np.zeros(len(initvals_prod),dtype=object)
-                
-            # Solve the optimization model for all initialization points & save solver details
-            for i1,initvallist in enumerate(initvals_prod):
-                i_initvals=[]
-                o_initvals=[]
-                i_optim=[]
-                o_optim=[]
-                for i,initv in enumerate(initvallist): 
-                    decvars[i].value = initv
-                    i_initvals.append(decvars[i].value)
-                for i,initout in enumerate(surroutvars):
->>>>>>> 1ce2013c
                     initout.value = -value(self.m.c[i+1].body - initout)
                     o_initvals.append(initout.value)
                 input_initvals[i1] = i_initvals
                 output_initvals[i1] = o_initvals
-<<<<<<< HEAD
                 r = optimizer.solve(self.m, **kwds)
-=======
-                r=optimizer.solve(self.m,**kwds)
->>>>>>> 1ce2013c
                 for dvar in decvars:
                     i_optim.append(dvar.value)
                 for sout in surroutvars:
@@ -593,24 +528,16 @@
                     output_optim[i1] = o_optim
                     objvals[i1] = self.m.obj()
                     solver_status[i1] = str(r.solver.status)
-<<<<<<< HEAD
                     solver_termination_condition[i1] =\
                         str(r.solver.termination_condition)
-=======
-                    solver_termination_condition[i1] = str(r.solver.termination_condition)
->>>>>>> 1ce2013c
                     solver_time[i1] = str(r.solver.time)
                 elif str(r.solver.termination_condition) == 'locallyOptimal':
                     input_optim[i1] = i_optim
                     output_optim[i1] = o_optim
                     objvals[i1] = self.m.obj()
                     solver_status[i1] = str(r.solver.status)
-<<<<<<< HEAD
                     solver_termination_condition[i1] = \
                         str(r.solver.termination_condition)
-=======
-                    solver_termination_condition[i1] = str(r.solver.termination_condition)
->>>>>>> 1ce2013c
                     solver_time[i1] = str(r.solver.user_time)
                     # solver_time[i1]='yes'
                 else:
@@ -620,81 +547,9 @@
                     solver_status[i1] = math.inf
                     solver_termination_condition[i1] = math.inf
                     solver_time[i1] = math.inf
-<<<<<<< HEAD
 
             # Assign the best initialization value
             minobjval_idx = np.argmin(objvals)
-=======
-                        
-            # Assign the best initialization value
-            minobjval_idx = np.argmin(objvals)
-    
-            for i,var in enumerate(decvars):
-                var.value = initvals_prod[minobjval_idx][i]
-            for i,initout in enumerate(surroutvars):
-                initout.value = -value(self.m.c[i+1].body - initout)
-                    
-        else:
-            inputinitvals=np.zeros(len(decvars))
-            outputinitvals=np.zeros(len(surroutvars))
-            for i,var in enumerate(decvars):
-                inputinitvals[i] = var.value
-            for i,initout in enumerate(surroutvars):
-                initout.value = -value(self.m.c[i+1].body - initout)   
-                outputinitvals[i] = initout.value
-            r=optimizer.solve(self.m,**kwds)
-
-        self.msgQueue.put("****ITERATION 1****\n")
-        self.msgQueue.put("**Bounds & Initializations for the Optimization Model**")
-        for i,var in enumerate(self.m.component_data_objects(Var)):
-            if var not in self.nonsurrout_names_pyomo:
-                self.msgQueue.put("Variable: {0}".format(str(var)))
-                if multistart==True:
-                    self.msgQueue.put("Initialization Value: {0}".format(str(var())))
-                else:
-                    # Input decision variables
-                    if var in decvars:
-                        varindx = decvars.index(var)
-                        self.msgQueue.put("Initialization Value: {0}".format(str(inputinitvals[varindx])))
-                    # Output variables
-                    elif var in surroutvars:
-                        varindx = surroutvars.index(var)
-                        self.msgQueue.put("Initialization Value: {0}".format(str(outputinitvals[varindx])))
-                if var in [getattr(self.m,v) for v in dvar_names]:
-                    self.msgQueue.put("Variable Type: Decision")
-                    self.msgQueue.put("Lower Bound: {0}  Upper Bound: {1}\n".format(str(var.lb),str(var.ub)))
-                elif var.fixed:
-                    self.msgQueue.put("Variable Type: Fixed")
-                    self.msgQueue.put("Value: {0}\n".format(var.value))
-                else:
-                    self.msgQueue.put("Variable Type: State\n")
-        if multistart==True:
-            for i,var in enumerate(decvars):
-                var.value = input_optim[minobjval_idx][i]
-                
-            for i,initout in enumerate(surroutvars):
-                initout.value = -value(self.m.c[i+1].body - initout)
-                
-        self.msgQueue.put("**Pyomo Mathematical Optimization Solution**")
-        if multistart==True:
-            self.msgQueue.put("Solver Status: {0}".format(solver_status[minobjval_idx]))
-            self.msgQueue.put("Solver Termination Condition: {0}".format(solver_termination_condition[minobjval_idx]))
-            self.msgQueue.put("Solver Solution Time: {0} s".format(solver_time[minobjval_idx]))
-        else:
-            self.msgQueue.put("Solver Status: {0}".format(r.solver.status))
-            self.msgQueue.put("Solver Termination Condition: {0}".format(r.solver.termination_condition))
-            self.msgQueue.put("Solver Solution Time: {0} s".format(r.solver.time))
-        self.msgQueue.put("The optimum variable values are:")
-        self.msgQueue.put("-----------------------------------------")
-        for var in self.m.component_data_objects(Var):
-            if var not in self.nonsurrout_names_pyomo:
-                self.msgQueue.put("{0}   {1}".format(str(var),str(var())))
-        self.msgQueue.put("-----------------------------------------")
-        if multistart==True:
-            self.msgQueue.put("The optimum objective function value based on the surrogate model is {0}\n".format(str(objvals[minobjval_idx])))
-        else:
-            self.msgQueue.put("The optimum objective function value based on the surrogate model is {0}\n".format(self.m.obj()))
->>>>>>> 1ce2013c
 
             for i, var in enumerate(decvars):
                 var.value = initvals_prod[minobjval_idx][i]
