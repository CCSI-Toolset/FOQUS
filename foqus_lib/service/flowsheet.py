--- conflicted
+++ resolved
@@ -1225,12 +1225,6 @@
         turb_app_nkey = None
         foqus_user_plugins = []
         for i in dat.flowsheet.nodes:
-<<<<<<< HEAD
-            _log.debug("Process Flowsheet node %s", i)
-            if dat.flowsheet.nodes[i].turbApp is not None:
-                _log.debug("turbApp node %s", dat.flowsheet.nodes[i].turbApp)
-                nkey = i
-=======
             node = dat.flowsheet.nodes[i]
             if node.turbApp is not None:
                 turb_app = node.turbApp[0]
@@ -1239,7 +1233,6 @@
                     foqus_user_plugins.append(i)
                     continue
                 turb_app_nkey = i
->>>>>>> 5588689c
                 count_turb_apps += 1
 
         user_plugin_dir = os.path.join(WORKING_DIRECTORY, "user_plugins")
