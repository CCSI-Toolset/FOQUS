--- conflicted
+++ resolved
@@ -444,12 +444,9 @@
         self.delegate = uqSetupFrame.MyItemDelegate(self)
         self.delete_table.setItemDelegate(self.delegate)
 
-<<<<<<< HEAD
         self._analysis_dialog = None
         self._results_box = None
 
-=======
->>>>>>> 75bb216d
 
     def refresh(self):
         numSims = len(self.dat.uqSimList)
@@ -1038,15 +1035,9 @@
         sim = self.dat.uqSimList[row]
 
         dialog = AnalysisDialog(row + 1, sim, self)
-<<<<<<< HEAD
-        self._analysis_dialog = dialog
-        res = dialog.show()
-        # return res
-        # dialog.deleteLater()
-=======
+
         dialog.exec_()
         dialog.deleteLater()
->>>>>>> 75bb216d
 
     def resizeColumns(self):
         self.simulationTable.resizeColumnsToContents()
@@ -1054,10 +1045,6 @@
 
     def resultsBox(self, numSuccessful, numSamples):
         msgBox = QtWidgets.QMessageBox()
-<<<<<<< HEAD
-        self._results_box = msgBox
-=======
->>>>>>> 75bb216d
         msgBox.setWindowTitle('FOQUS Run Finished')
         msgBox.setText('%d of %d runs were successful!' % (numSuccessful, numSamples))
         result = msgBox.exec_()
