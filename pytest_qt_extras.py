--- conflicted
+++ resolved
@@ -1432,12 +1432,8 @@
     def locate(self, *args, **kwargs):
         self.slow_down()
         try:
-<<<<<<< HEAD
             if self._options.take_snapshot_on_locate:
                 self.take_debug_snapshot(label=f'locate-{args}-{kwargs}')
-=======
-            self.take_debug_snapshot(label=f"locate-{args}-{kwargs}")
->>>>>>> 1207c928
             res = self.handler.locate(*args, **kwargs)
         except InvalidMatchError as e:
             self.log.error(f"Invalid match for locate({args, kwargs})")
