--- conflicted
+++ resolved
@@ -1247,18 +1247,10 @@
                 count_turb_apps += 1
 
         user_plugin_dir = os.path.join(WORKING_DIRECTORY, "user_plugins")
-<<<<<<< HEAD
         for nkey in foqus_user_plugins:
             _setup_foqus_user_plugin(
                 dat, nkey, user_name=user_name, user_plugin_dir=user_plugin_dir
             )
-
-=======
-        for i in foqus_user_plugins:
-            _setup_foqus_user_plugin(dat, i, user_name=user_name, 
-                                     user_plugin_dir=user_plugin_dir)
-        
->>>>>>> 176aa5d9
         pymodels = pluginSearch.plugins(
             idString="#\s?FOQUS_PYMODEL_PLUGIN",
             pathList=[
@@ -1269,7 +1261,6 @@
         dat.pymodels = pymodels
         dat.flowsheet.pymodels = pymodels
         # Check if Plugin Available
-<<<<<<< HEAD
         for nkey in foqus_user_plugins:
             # node = dat.flowsheet.nodes[i]
             if nkey not in pymodels.plugins:
@@ -1282,18 +1273,6 @@
                         % (nkey, msg)
                     )
                 raise foqusException("FOQUS User Plugin %s:  Failed to load" % (nkey))
-
-=======
-        for i in foqus_user_plugins:
-            #node = dat.flowsheet.nodes[i]
-            if i not in pymodels.plugins:
-                for key in pymodels.plugins: _log.debug("PLUGIN: %s" %(key))
-                if i in pymodels.check_available_error_d:
-                    msg = pymodels.check_available_error_d.get(i)
-                    raise foqusException("FOQUS User Plugin %s:  Failed to load on check available: %s" %(i,msg))
-                raise foqusException("FOQUS User Plugin %s:  Failed to load" %(i))
-        
->>>>>>> 176aa5d9
         if count_turb_apps > 1:
             self.close()
             raise RuntimeError(
