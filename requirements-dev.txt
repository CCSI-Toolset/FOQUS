--- conflicted
+++ resolved
@@ -11,18 +11,17 @@
 ### coverage
 coverage
 pytest-cov
-<<<<<<< HEAD
+# coveragepy: required for CodeCov upload
+coveragepy
+
+# pytest-qt-extras
 pytest-qt==4.0.*
 dataclasses;python_version<"3.7"
 python-slugify
 oyaml
 # singledispatchmethod needed for < 3.8
 singledispatchmethod;python_version<"3.8"
-=======
-# coveragepy: required for CodeCov upload
-coveragepy
 
->>>>>>> 9ef648eb
 sphinx
 sphinx_rtd_theme
 
