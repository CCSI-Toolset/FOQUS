import re
import numpy as np
import matplotlib as mpl
import matplotlib.pyplot as plt
import matplotlib.colors as colors
import matplotlib.cm as cmx
from matplotlib.figure import Figure

try:
    from PyQt5 import QtCore, QtWidgets
    usePyQt = True
except:
    usePyQt = False

plt.rcParams['figure.figsize'] = 10, 10
useFrameAlpha = False
mplVersion = mpl.__version__.split('.')
if int(mplVersion[0]) > 1 or (int(mplVersion[0]) == 1 and int(mplVersion[1]) >= 3):
    useFrameAlpha = True

if usePyQt:
    class PlotDialog(QtWidgets.QDialog):
        def __init__(self, parent=None):
            super(PlotDialog, self).__init__(parent)
            self.figure = Figure(figsize=(600, 400), dpi=72, facecolor=(1, 1, 1), edgecolor=(0, 0, 0),
                                 tight_layout=True)
            self.gridLayout = QtWidgets.QGridLayout(self)

            self.setAttribute(QtCore.Qt.WA_DeleteOnClose)
            Plotter.currentDialogs.append(self)  # Set a pointer to this dialog so it is not garbage collected
            print("INFO START HERE: ", Plotter.currentDialogs)

        def closeEvent(self, event):
            Plotter.currentDialogs.remove(self)
            if can_exit:
                event.accept()  # let the window close
            else:
                event.ignore()


class Plotter:

    currentDialogs = []

    @staticmethod
    def getdata(fname, datvar, grabline=False):

        # read output file
        f = open(fname)
        lines = f.read()
        f.close()

        # delete \r
        lines = lines.replace('\r','')

        # grab data
        pat = '%s = \[\n(.*?)[\s\n]\]\'*;\s*\n' % datvar
        if grabline:
            pat = '%s = (.*?);' % datvar
        regex = re.findall(pat, lines, re.DOTALL)
        
        # process only the first match
        i = 0  
        nlines = len(regex[i].split('\n'))
        tokens = regex[i].split() 
        ntokens = len(tokens)
        dat = [float(s) for s in tokens]
        if (ntokens > nlines) & (nlines > 1):   # reshape data if it's a matrix
            ncols = ntokens/nlines
            dat = np.reshape(dat, [int(nlines),int(ncols)])

        return dat

    @staticmethod
    def gencolors(ncolors, cmap):

        cm = plt.get_cmap(cmap)
        vv = list(range(ncolors))
        cNorm = colors.Normalize(vmin=0, vmax=vv[-1])
        scalarMap = cmx.ScalarMappable(norm=cNorm, cmap=cm)
        colorVals = [scalarMap.to_rgba(i) for i in range(ncolors)]

        return colorVals

    @staticmethod
    def emptypatch():

        from matplotlib.patches import Rectangle        
        return Rectangle((0, 0), 0.01, 0.01, fc="w", fill=False, edgecolor='none', linewidth=0)

    @staticmethod
    def plotline(xdat,ydat,figtitle,title,xlabel,ylabel):

        fig = plt.figure()
        fig.canvas.set_window_title(figtitle)
        _ax = fig.add_subplot(111)
        plt.plot(xdat, ydat, color='b', linewidth=2)
        plt.xlabel(xlabel)
        plt.ylabel(ylabel)
        plt.title(title)
        plt.autoscale(enable=True, axis='both')
        plt.grid()
        plt.tight_layout()
        plt.show()

    @staticmethod
    def plotscatter(xdat,ydat,figtitle,title,xlabel,ylabel,ylim,star=None):

        nseries, _npts = xdat.shape  # number of data series

        # check if there are multiple plots to generate
        if nseries > 1:
            
            colorVals = Plotter.gencolors(nseries, 'jet')

            # generate subplots
            if nseries < 4:
                ncols = 1
                nrows = nseries
            else:
                p = np.sqrt(nseries)
                ncols = int(np.floor(p))
                nrows = int(np.ceil(float(nseries) / ncols))

            fig, axes = plt.subplots(nrows=nrows, ncols=ncols)  
            i = 0
            for ax in axes.flat:
                if i < nseries:
                    c = colorVals[i]
                    if star is not None:
                        k = [e for e in range(len(xdat[i])) if e not in star]
                        l = [e for e in range(len(xdat[i])) if e in star]
                        ax.scatter(xdat[i][k], ydat[i][k], color='k', s=40)
                        ax.scatter(xdat[i][l], ydat[i][l], color=c, marker='*', s=80)
                    else:
                        ax.scatter(xdat[i], ydat[i], color=c, s=80)
                    ax.set_xlabel(xlabel[i])
                    ax.set_ylabel(ylabel[i])
                    ax.xaxis.grid(True)
                    ax.yaxis.grid(True)
                    if ylim is not None:   # force same y-axis limits across subplots
                        ax.set_ylim(ylim)
                    ax.autoscale(enable=True, axis='x', tight=True)
                    ax.set_title(title[i])
                    
                else:
                    fig.delaxes(ax)

                i = i+1  # increment plot count

            # add subplot zooming
            fig.canvas.mpl_connect('button_press_event', Plotter.on_click)

        else:   

            # generate single plot
            fig = plt.figure()

            ax = fig.add_subplot(111)
            c = 'm'
            if star is not None:
                k = [e for e in range(len(xdat[0])) if e not in star]
                l = [e for e in range(len(xdat[0])) if e in star]
                ax.scatter(xdat[0][k], ydat[0][k], color='k', s=40)
                ax.scatter(xdat[0][l], ydat[0][l], color=c, marker='*', s=80)
            else:
                ax.scatter(xdat[0], ydat[0], color=c, s=80)
            ax.set_xlabel(xlabel[0])
            ax.set_ylabel(ylabel[0])
            ax.xaxis.grid(True)
            ax.yaxis.grid(True)
            ax.autoscale(enable=True, axis='both', tight=True)
            ax.set_title(title[0])

        fig.canvas.set_window_title(figtitle)
        plt.tight_layout()
        plt.show()


    @staticmethod
    def plotscatter3d(xdat,ydat, zdat,figtitle,title,xlabel,ylabel,zlabel):

        fig = plt.figure()
        fig.canvas.set_window_title(figtitle)
        ax = fig.add_subplot(111, projection='3d')
        ax.scatter(xdat, ydat, zdat, c='m', marker='o')
        ax.set_xlabel(xlabel)
        ax.set_ylabel(ylabel)
        ax.set_zlabel(zlabel)
        plt.title(title)
        plt.autoscale(enable=True, axis='both')
        plt.grid()
        plt.tight_layout()
        plt.show()

    @staticmethod
    def plothist(dat,moments,figtitle,title,xlabel,ylabel,plotcdf=True,lastplot=True):

        fig = plt.figure()
        fig.canvas.set_window_title(figtitle)

        # plot PDF
        if plotcdf:
            ax1 = fig.add_subplot(211)
        else:
            ax1 = fig.add_subplot(111)
        opacity = 1
        nbins = 15
        bheights, bedges = np.histogram(dat, nbins)
        w = np.diff(bedges)
        w = w[0]
        norm_area = False
        if norm_area:      # areas of histogram bars sum to 1
            bareas = [h*w for h in bheights]
            bheights_normed = bheights/float(sum(bareas))
        else:              # heights of histogram bars sum to 1
            bheights_normed = bheights/float(sum(bheights))
        xdat = bedges[:-1]
        ydat = bheights_normed
        ax1.bar(xdat, ydat, color='g', width=w, align='center', alpha=opacity, edgecolor='k')
        ax1.set_xlabel(xlabel)
        ax1.set_ylabel(ylabel)
        ax1.set_title(title)

        dummy = Plotter.emptypatch()
        s = '    '
        numValidStats = 0
        validStats = []
        for stat, desc in zip(['mean', 'std', 'skew', 'kurt'],
                              ['mean', 'std dev', 'skewness', 'kurtosis']):
            if moments[stat] != '':
                numValidStats += 1
                validStats.append('Sample %s: ' % desc + moments[stat] + s)

        if useFrameAlpha:
            ax1.legend([dummy] * numValidStats, validStats,
                       loc=0, prop={'size':10}, framealpha=0.8)
        else:
            ax1.legend([dummy] * numValidStats, validStats,
                       loc=0, prop={'size':10})

        xmin = min(xdat)
        xmax = max(xdat)
        ax1.set_xlim(xmin, xmax)
        ax1.xaxis.grid(True)
        ax1.yaxis.grid(True)

        if plotcdf:

            # plot CDF
            ax2 = fig.add_subplot(212)
            ax2.plot(xdat, np.cumsum(ydat), linewidth=3, color='k')
            ax2.set_xlabel(xlabel)
            ax2.set_ylabel(ylabel)
            m = re.findall('.* for (.*)', title)
            if m:
                title = 'Cumulative Distribution for ' + m[0]
            else:
                title = 'Corresponding Cumulative Distribution'
            ax2.set_title(title)
            ax2.set_xlim(xmin, xmax)
            ax2.xaxis.grid(True)
            ax2.yaxis.grid(True)

        plt.tight_layout()

        if lastplot:
            plt.show()

    @staticmethod
    def plotpdf(xdat,ydat,moments,pdfs,figtitle,title,xlabel,ylabel):

        fig = plt.figure()
        fig.canvas.set_window_title(figtitle)

        # plot PDF
        ax1 = fig.add_subplot(211)
        opacity = [0.5, 0.25]
        w = xdat[1] - xdat[0]   # assume uniform distance between xdat elements
        pdf1 = ax1.bar(xdat, ydat[0], color='y', width=w,
                       yerr=None, error_kw={'ecolor': 'b', 'elinewidth': 6, 'capsize': 10},
                       align='center', alpha=opacity[0], edgecolor='k')
        legend_handles = [pdf1]
        legend_labels = ['PDF']
        if pdfs is not None:
            pdf2 = ax1.bar(xdat, ydat[1], color='g', width=w,
                           yerr=None, error_kw={'ecolor': 'b', 'elinewidth': 6, 'capsize': 10},
                           align='center', alpha=opacity[1], edgecolor='k')
            legend_handles = [pdf1, pdf2]
            legend_labels = ['Ensemble PDF', 'Mean PDF']
        if useFrameAlpha:
            pdflegend = plt.legend(legend_handles, legend_labels, loc=1, framealpha=0.8)
        else:
            pdflegend = plt.legend(legend_handles, legend_labels, loc=1)
        ax1.set_xlabel(xlabel)
        ax1.set_ylabel(ylabel)
        ax1.set_title(title)

        dummy = Plotter.emptypatch()
        s = '    '
        if useFrameAlpha:
            ax1.legend([dummy, dummy, dummy, dummy, dummy],
                      ['STATISTICS FOR MEAN PDF',
                       'Sample mean: ' + moments['mean'] + s, 
                       'Sample std dev: ' + moments['std'] + s, 
                       'Sample skewness: ' + moments['skew'] + s, 
                       'Sample kurtosis: ' + moments['kurt'] + s], 
                      loc=2, prop={'size':10}, framealpha = 0.8)
        else:
            ax1.legend([dummy, dummy, dummy, dummy, dummy],
                      ['STATISTICS FOR MEAN PDF',
                       'Sample mean: ' + moments['mean'] + s, 
                       'Sample std dev: ' + moments['std'] + s, 
                       'Sample skewness: ' + moments['skew'] + s, 
                       'Sample kurtosis: ' + moments['kurt'] + s], 
                      loc=2, prop={'size':10})
        
        ax1.add_artist(pdflegend)

        xmin = min(xdat)
        xmax = max(xdat)
        ax1.set_xlim(xmin, xmax)
        ax1.xaxis.grid(True)
        ax1.yaxis.grid(True)

        # plot CDF
        ax2 = fig.add_subplot(212)
        if pdfs is None:
            ax2.plot(xdat, np.cumsum(ydat[0]), linewidth=3, color='k', label='CDF')
        else:   # handle multiple PDFs as a result of RS uncertainty
            P = len(pdfs)     
            colorVals = Plotter.gencolors(P, 'jet')
            for i in range(P):
                cdf = np.cumsum(pdfs[i])
                if i == 3:
                    ax2.plot(xdat, cdf, linewidth=3, color='k', label='Mean CDF')
                else:
                    ax2.plot(xdat, cdf, color=colorVals[i])
        if useFrameAlpha:
            ax2.legend(loc=0, framealpha=0.8)
        else:
            ax2.legend(loc=0)
        ax2.set_xlabel(xlabel)
        ax2.set_ylabel(ylabel)
        m = re.findall('.* for (.*)', title)
        if m:
            title = 'Cumulative Distribution for ' + m[0]
        else:
            title = 'Corresponding Cumulative Distribution'
        ax2.set_title(title)
        ax2.set_xlim(xmin, xmax)
        ax2.set_ylim(0, 1)
        ax2.xaxis.grid(True)
        ax2.yaxis.grid(True)

        plt.tight_layout()
        plt.show()

    @staticmethod
    def plotcdf(cdfs, figtitle, title, xlabel, ylabel):
        # . . . . . . . . . . . . . . . . . . . . . . . . . . . . . . . . . . . . . . . . 
        # Discrete slider code adapted from
        # http://stackoverflow.com/questions/13656387/can-i-make-matplotlib-sliders-more-discrete
        # . . . . . . . . . . . . . . . . . . . . . . . . . . . . . . . . . . . . . . . . 

        from matplotlib.widgets import Slider        

        class ChangingPlot(object):
            def __init__(self):

                # process data
                self.cdfs = np.array(cdfs)
                xx = self.cdfs.flatten()

                self.xmin = np.min(xx)
                self.xmax = np.max(xx)
                P = len(cdfs)
                self.cdfU = cdfs[P-1]
                self.cdfL = cdfs[P-2]
                self.xlabel = xlabel
                self.ylen = len(cdfs[0])
                self.ydat = [float(i)/self.ylen for i in range(1,self.ylen+1)]

                # set up slider steps
                N = len(self.cdfU)
                self.steps = np.linspace(self.xmin, self.xmax, num=N)
                self.inc = self.steps[1] - self.steps[0]

                # set up figure and slider
                left = 0.15
                bottom = 0.15
                width = 0.75
                height = 0.03
                self.fig = plt.figure()
                self.fig.canvas.set_window_title(figtitle)
                self.ax = self.fig.add_subplot(111)
                plt.subplots_adjust(left=left, bottom=2*bottom)
                self.sliderax = self.fig.add_axes([left, bottom, width, height], facecolor='lightgoldenrodyellow')
                value = self.steps[1]
                self.slider = DiscreteSlider(self.sliderax, xlabel, self.xmin, self.xmax, 
                                             steps=self.steps, facecolor='k', valinit=value, valfmt='%f')
                self.slider.valtext.set_text('')
                
                k1, = np.where(self.cdfL < value)
                k2, = np.where(self.cdfU < value)
                y1 = self.ydat[min(len(k1),self.ylen-1)]
                y2 = self.ydat[min(len(k2),self.ylen-1)]
                slabel = 'Move slider to select input to get corresponding probability range.\n\nProb(%s=%f) -> [%f,%f]' \
                         % (self.xlabel, value, y1, y2)
                self.sliderax.set_title(slabel)
                self.slider.on_changed(self.update)

                # assume particular order of CDFs
                for i in range(P-2):   
                    self.ax.plot(self.cdfs[i], self.ydat, color='k')
                _yu, = self.ax.plot(self.cdfU, self.ydat, linewidth=3, color='r', label='Upper CDF')
                _yl, = self.ax.plot(self.cdfL, self.ydat, linewidth=3, color='b', label='Lower CDF')

                # draw new line
                self.yrange, = self.ax.plot([value,value],[y1,y2], linewidth=6, color='g',
                                            label='Prob(%s=%f) -> [%.4f,%.4f]' % (self.xlabel, value, y1, y2))
                if useFrameAlpha:
                    self.ax.legend(loc=0, framealpha = 0.8)
                else:
                    self.ax.legend(loc=0)

                # label plot
                self.ax.set_xlabel(self.xlabel)
                self.ax.set_ylabel(ylabel)
                self.ax.xaxis.grid(True)
                self.ax.yaxis.grid(True)
                self.ax.set_xlim([self.xmin, self.xmax])
                self.ax.set_ylim([0, 1])
                self.ax.set_title(title)

                self.update(value)
                self.slider.set_val(self.xmin)

            def update(self, value):
                # remove last line
                self.ax.lines.remove(self.yrange)

                # draw new line
                k1, = np.where(self.cdfL < value)
                k2, = np.where(self.cdfU < value)
                y1 = self.ydat[min(len(k1),self.ylen-1)]
                y2 = self.ydat[min(len(k2),self.ylen-1)]
                self.yrange, = self.ax.plot([value,value],[y1,y2], linewidth=6, color='g',
                                            label='Prob(%s=%f) -> [%.4f,%.4f]' % (self.xlabel, value, y1, y2))
                if useFrameAlpha:
                    self.ax.legend(loc=0, framealpha = 0.8)
                else:
                    self.ax.legend(loc=0)
                slabel = 'Move slider to select input to get corresponding probability range.\n\nProb(%s=%f) -> [%f,%f]' \
                         % (self.xlabel, value, y1, y2)
                self.sliderax.set_title(slabel)
                self.fig.canvas.draw()

            def show(self):
                plt.show()

        class DiscreteSlider(Slider):
            """A matplotlib slider widget with customized discrete steps."""
            def __init__(self, *args, **kwargs):
                """Identical to Slider.__init__, except for the "steps" kwarg.
                "steps" is a list of discretized values for the slider."""
                self.steps = kwargs.pop('steps', None)
                Slider.__init__(self, *args, **kwargs)
                
            def set_val(self, val):
                # Find the closest step to continuous slider value
                x = [np.abs(s-val) for s in self.steps] 
                k, = np.where(x == np.min(x))
                discrete_val = self.steps[k + 3]
                if k > 0:
                    discrete_val_ = self.steps[k-3]
                else:
                    discrete_val_ = self.steps[0]
                    discrete_val = self.steps[6]
                # We can't just call Slider.set_val(self, discrete_val), because this 
                # will prevent the slider from updating properly (it will get stuck at
                # the first step and not "slide"). Instead, we'll keep track of the
                # the continuous value as self.val and pass in the discrete value to
                # everything else.
                _w = discrete_val - discrete_val_
                h = 1
                bottomleft = [discrete_val_, 0]
                topleft = [discrete_val_, h]
                bottomright = [discrete_val, 0]
                topright = [discrete_val, h]
                xy = np.array([bottomleft, topleft, topright, bottomright])
                self.poly.set_xy(xy)
                if self.drawon: 
                    self.ax.figure.canvas.draw()
                self.val = discrete_val
                if not self.eventson: 
                    return
                for _cid, func in self.observers.items():
                    func(discrete_val)
                    
        p = ChangingPlot()
        p.show()

    @staticmethod
    def autolabel(ax,rects):
        for rect in rects:
            height = rect.get_height()
            ax.text(rect.get_x() + rect.get_width()/2., 1.05*height,
                    '%.3f' % height, ha='center', va='bottom')

    @staticmethod
    def plotbar(dat,std,figtitle,title,xlabel,ylabel,xticklabels,barlabels=False):

        opacity = 1
        w = 1

        # check if dat is a multi-dim array
        if isinstance(dat[0], list):

            # generate subplots
            nplots = len(dat)
            colorVals = Plotter.gencolors(nplots, 'summer_r')
            fig, ax = plt.subplots(nrows=nplots, ncols=1, sharex=True)
            for i in range(nplots):
                dat_i = dat[i]
                std_i = std[i]
                index = np.arange(len(dat_i))
                rects = ax[i].bar(index, dat_i, color=colorVals[i], width=w, 
                                  yerr=std_i, error_kw={'ecolor': 'b', 'elinewidth': 6, 'capsize': 10},
                                  align='center', alpha=opacity, edgecolor='k')
                ax[i].set_ylabel(ylabel[i])
                ax[i].xaxis.grid(True)
                ax[i].yaxis.grid(True)
                ax[i].autoscale(enable=True, axis='x', tight=True)
                if std_i is not None:
                    topVals = [d + s for d, s in zip(dat_i, std_i)]
                    ax[i].set_ylim(0, max(topVals))   # cap error bars at 0
                if barlabels:
                    Plotter.autolabel(ax[i],rects)
            ax[0].set_title(title)

        else:

            # generate single plot
            fig = plt.figure()
            ax = fig.add_subplot(111)
            index = np.arange(len(dat))
            rects = ax.bar(index, dat, color='y', width=w,
                           yerr=std, error_kw={'ecolor': 'b', 'elinewidth': 6, 'capsize': 10},
                           align='center', alpha=opacity, edgecolor='k')
            ax.set_ylabel(ylabel)
            ax.xaxis.grid(True)
            ax.yaxis.grid(True)
            ax.autoscale(enable=True, axis='x', tight=True)
            if std is not None:
                topVals = [d + s for d, s in zip(dat, std)]
                ax.set_ylim(0, max(topVals))   # cap error bars at 0
            ax.set_title(title) 
            if barlabels:
                Plotter.autolabel(ax,rects)

        fig.canvas.set_window_title(figtitle)
        plt.xlabel(xlabel)            
        if xticklabels:
            plt.xticks(index, xticklabels, rotation=90)
            
        plt.tight_layout()
        plt.show()

    @staticmethod
    def plotbar3d(dat,std,figtitle,title,xlabel,ylabel,xticklabels,yticklabels,barlabels=False):

        _xlabel = xlabel
        _ylabel = ylabel
        _barlabels = barlabels

        lx = len(dat[0])
        ly = len(dat[:,0])
        n = lx*ly

        # generate plot data
        xpos = np.arange(0,lx,1)  
        ypos = np.arange(0,ly,1)
        xpos, ypos = np.meshgrid(xpos+0.25, ypos+0.25)
        xpos = xpos.flatten()
        ypos = ypos.flatten()
        zpos = np.zeros(n)
        dx = 0.5*np.ones_like(zpos)
        dy = dx.copy()
        dz = dat.flatten()
        dz[np.argwhere(dz<np.spacing(1))] = 0  # zero out small elements
        cc = np.tile(list(range(lx)), (ly,1))
        cc = cc.T.flatten()

        # generate colors
        ncolors = len(dat)
        colorVals = Plotter.gencolors(ncolors, 'jet')

        # generate plot
        fig = plt.figure()
        fig.canvas.set_window_title(figtitle)
        ax = fig.add_subplot(111, projection='3d')
        opacity = 0.25

        # plot 3d bars
        for i in range(n):
            ax.bar3d(xpos[i], ypos[i], zpos[i], dx[i], dy[i], dz[i],
                     color=colorVals[cc[i]], alpha=opacity, zsort='average', edgecolor='k')
            ax.text(xpos[i], ypos[i], zpos[i], '%.3f' % dz[i], ha='center', va='bottom')

        # plot errorbars
        if std is not None:
            thresh = 0.0001          # plot error bars only for non-negligible errors > 1%
            epsilon = np.finfo(np.double).eps
            std = std.flatten() 
            for i in range(n):
                e = std[i]
                if e/(dz[i]+epsilon) < thresh:
                    continue
                xi = xpos[i]+0.25
                yi = ypos[i]+0.25
                ax.plot([xi, xi], [yi, yi], [max(0,dz[i]-e), dz[i]+e],
                        color=colorVals[cc[i]], alpha=1, linewidth=8, 
                        marker='o', markersize=12, markeredgecolor='k', markerfacecolor='k')

        plt.title(title)
        
        if xticklabels:
            ticksx = np.arange(0.5,lx,1)
            plt.xticks(ticksx,xticklabels)

        if yticklabels:
            ticksy = np.arange(0.5,lx,1)
            plt.yticks(ticksy,yticklabels)

        plt.autoscale(enable=True, axis='both')
        plt.grid()
        plt.show()

    @staticmethod
    def plotisoline(xdat,ydat,zdatm,figtitle,title,xlabel,ylabel,zlabel):

        # process data
        # ... plot_surface does not support masked arrays
        zdat = zdatm.data
        zdat[np.where(np.ma.getmask(zdatm) == True)] = np.nan
        zdat_notnan = zdat[np.where(np.ma.getmask(zdatm) == False)]

        # plot
        fig = plt.figure(figsize=(12,10))  # adjust figure size
        fig.canvas.set_window_title(figtitle)

        # ... generate 3D surface plot
        step = 1
        opacity = 1
        ax1 = fig.add_subplot(121, projection='3d')
        norm = colors.Normalize(vmin=np.min(zdat_notnan), vmax=np.max(zdat_notnan))
        cs1 = ax1.plot_surface(xdat, ydat, zdat, rstride=step, cstride=step, linewidth=0,
                               cmap=cmx.get_cmap('jet'), norm=norm,
                               alpha=opacity, antialiased=True)
        fig.colorbar(cs1, ax=ax1) 
        ax1.set_xlabel(xlabel)
        ax1.set_ylabel(ylabel)
        ax1.set_zlabel(zlabel)        
        ax1.xaxis.grid(True)
        ax1.yaxis.grid(True)
        ax1.zaxis.grid(True)
        ax1.autoscale(enable=True, axis='both', tight=True)
        dummy = Plotter.emptypatch()
        if useFrameAlpha:
            ax1.legend([dummy],['Surface plot'], loc=0, framealpha = 0.8)
        else:
            ax1.legend([dummy],['Surface plot'], loc=0)

        # ... generate 2D contour plot
        nc = 10  # number of contour lines
        ax2 = fig.add_subplot(122)
        _cs2 = ax2.contour(xdat, ydat, zdatm, nc, colors='k', linewidths=1)
        cs2f = ax2.contourf(xdat, ydat, zdatm, nc, cmap=cmx.get_cmap('jet'))
        fig.colorbar(cs2f, ax=ax2)
        labels = ax2.get_xticklabels()
        for label in labels:             # rotate the xtick labels to avoid bunching 
            label.set_rotation(90)
        ax2.set_xlabel(xlabel)
        ax2.set_ylabel(ylabel)
        ax2.xaxis.grid(True)
        ax2.yaxis.grid(True)
        ax2.autoscale(enable=True, axis='both', tight=True)
        if useFrameAlpha:
            ax2.legend([dummy],['Contour plot'], loc=0, framealpha = 0.8)
        else:
            ax2.legend([dummy],['Contour plot'], loc=0)
        
        fig.suptitle(title)
        plt.subplots_adjust(wspace=0.5)  # add space to for super title and subplots

        plt.show()

    @staticmethod
    def plotisosurface(xdat,ydat,zdat,vdat,figtitle,title,xlabel,ylabel,zlabel,vlabel):
        # . . . . . . . . . . . . . . . . . . . . . . . . . . . . . . . . . . . . . . . . 
        # Discrete slider code adapted from
        # http://stackoverflow.com/questions/13656387/can-i-make-matplotlib-sliders-more-discrete
        # . . . . . . . . . . . . . . . . . . . . . . . . . . . . . . . . . . . . . . . . 

        from matplotlib.widgets import Slider        

        class ChangingPlot(object):
            def __init__(self):

                # process data
                # ... since we are displaying the isosurface as a scatterplot, flattened arrays are all we need
                self.Xf = xdat.flatten()
                self.Yf = ydat.flatten()
                self.Zf = zdat.flatten()
                self.Vf = vdat.flatten()
                self.xmin = np.min(self.Xf)
                self.xmax = np.max(self.Xf)
                self.ymin = np.min(self.Yf)
                self.ymax = np.max(self.Yf)
                self.zmin = np.min(self.Zf)
                self.zmax = np.max(self.Zf)
                self.vmin = np.min(self.Vf)
                self.vmax = np.max(self.Vf)

                # set up slider steps
                N = 20
                self.steps = np.linspace(self.vmin, self.vmax, num=N)
                self.inc = self.steps[1] - self.steps[0]

                # set up colors
                self.norm = colors.Normalize(vmin=self.vmin, vmax=self.vmax)
                self.cmap = 'jet'
                self.scalarMap = cmx.ScalarMappable(norm=self.norm, cmap=self.cmap)

                # set up figure and slider
                left = 0.15
                bottom = 0.15
                width = 0.65
                height = 0.03
                self.fig = plt.figure(figsize=(12,12))  # adjust figure size
                self.fig.canvas.set_window_title(figtitle)
                self.ax = self.fig.add_subplot(111, projection='3d')
                plt.subplots_adjust(left=left, bottom=2*bottom)
                self.sliderax = self.fig.add_axes([left, bottom, width, height], facecolor='lightgoldenrodyellow')
                self.slider = DiscreteSlider(self.sliderax, vlabel, self.vmin, self.vmax, 
                                             steps=self.steps, facecolor='k', valinit=self.steps[1], valfmt='')
                self.slider.valtext.set_text('Min: %.4f\nMax: %.4f' % (self.steps[0], self.steps[1]))  # display slider range
                slabel = 'Move BLACK slider to select output range.\n' \
                         'Points shown represent the inputs responsible for the output response.\n'
                self.sliderax.set_title(slabel)
                self.slider.on_changed(self.update)

                # set up colorbar
                self.cbax = self.fig.add_axes([left, bottom-height, width, height])
<<<<<<< HEAD
                self.fig.colorbar = mpl.colorbar.ColorbarBase(self.cbax, cmap=cmx.get_cmap(self.cmap), norm=self.norm,
=======
                self.fig.colorbar = mpl.colorbar.ColorbarBase(self.cbax, cmx.get_cmap(self.cmap), norm=self.norm,
>>>>>>> a2f3fdad
                                                              ticks=self.steps,       # optional
                                                              spacing='proportional',  # discrete levels
                                                              orientation='horizontal')
                for label in self.fig.colorbar.ax.get_xticklabels():
                    label.set_rotation(90)

                # plot 3D scatter plot of points satisfying f(X,Y,Z) \in [val-dv, val]
                # ... mask points that do NOT satisfy f(X,Y,Z) \in [val-dv, val]
                lb = self.steps[0]
                ub = self.steps[1]
                Vm = np.ma.array(self.Vf)
                Vm = np.ma.masked_where(Vm < lb, Vm)
                Vm = np.ma.masked_where(Vm > ub, Vm)
                cval = self.scalarMap.to_rgba(ub)
                ii = np.where(np.ma.getmask(Vm) == False)
                # ... generate scatterplot of points that DO satisfy f(X,Y,Z) \in [val-dv, val]
                if ii:
                    self.sc = self.ax.scatter3D(self.Xf[ii], self.Yf[ii], self.Zf[ii], color=cval)
                    self.ax.set_xlim3d(self.xmin, self.xmax)
                    self.ax.set_ylim3d(self.ymin, self.ymax)
                    self.ax.set_zlim3d(self.zmin, self.zmax)

                # label plot
                self.ax.set_xlabel(xlabel)
                self.ax.set_ylabel(ylabel)
                self.ax.set_zlabel(zlabel)
                self.fig.suptitle(title)

            def update(self, value):

                # remove old scatterplot
                self.ax.collections.remove(self.sc)

                # draw new scatterplot
                lb = value - self.inc
                ub = value
                Vm = np.ma.array(self.Vf)
                Vm = np.ma.masked_where(Vm < lb, Vm)
                Vm = np.ma.masked_where(Vm > ub, Vm)
                cval = ub
                ii = np.where(np.ma.getmask(Vm) == False)
                cval = self.scalarMap.to_rgba(ub)
                if ii:
                    self.sc = self.ax.scatter3D(self.Xf[ii], self.Yf[ii], self.Zf[ii], color=cval)
                    self.ax.set_xlim3d(self.xmin, self.xmax)
                    self.ax.set_ylim3d(self.ymin, self.ymax)
                    self.ax.set_zlim3d(self.zmin, self.zmax)

            def show(self):
                plt.show()

        class DiscreteSlider(Slider):
            """A matplotlib slider widget with customized discrete steps."""
            def __init__(self, *args, **kwargs):
                """Identical to Slider.__init__, except for the "steps" kwarg.
                "steps" is a list of discretized values for the slider."""
                self.steps = kwargs.pop('steps', None)
                Slider.__init__(self, *args, **kwargs)
                
            def set_val(self, val):
                # Find the closest step to continuous slider value
                x = [np.abs(s-val) for s in self.steps] 
                k, = np.where(x == np.min(x))
                discrete_val = self.steps[k]
                if k > 0:
                    discrete_val_ = self.steps[k-1]
                else:
                    discrete_val_ = self.steps[0]
                    discrete_val = self.steps[1]
                # We can't just call Slider.set_val(self, discrete_val), because this 
                # will prevent the slider from updating properly (it will get stuck at
                # the first step and not "slide"). Instead, we'll keep track of the
                # the continuous value as self.val and pass in the discrete value to
                # everything else.
                _w = discrete_val - discrete_val_
                h = 1
                bottomleft = [discrete_val_, 0]
                topleft = [discrete_val_, h]
                bottomright = [discrete_val, 0]
                topright = [discrete_val, h]
                xy = np.array([bottomleft, topleft, topright, bottomright])
                self.poly.set_xy(xy)
                self.valtext.set_text('Min: %.4f\nMax: %.4f' % (discrete_val_, discrete_val))
                if self.drawon: 
                    self.ax.figure.canvas.draw()
                self.val = discrete_val
                if not self.eventson: 
                    return
                for _cid, func in self.observers.items():
                    func(discrete_val)
                    
        p = ChangingPlot()
        p.show()

    @staticmethod
    def plotRSvalidate(dat,figtitle,title,xlabel,ylabel,error_tol_percent=10):

        # show +/- 10% around true values on the predicted vs. actual plot
        show_envelope = True

        # process data
        err = dat[:,0]
        truth = dat[:,1]
        est = dat[:,2]
        std = dat[:,3]

        # plot
        fig, (ax1, ax2) = plt.subplots(nrows=1, ncols=2)
        fig.canvas.set_window_title(figtitle)

        # ... plot CV error histogram
        nbins = 10
        bheights, bedges = np.histogram(err, nbins)
        w = np.diff(bedges)
        ax1.bar(bedges[:-1], bheights, width=w, color='c', alpha=1, edgecolor='k')
        ax1.set_xlabel(xlabel[0])
        ax1.xaxis.grid(True)
        ax1.set_ylabel(ylabel[0])
        ax1.yaxis.grid(True)
        ax1.set_title(title[0])
        ax1.autoscale(enable=True, axis='x', tight=True)
        err_mu = np.mean(err)
        err_sigma = np.std(err)
        dummy = Plotter.emptypatch()
        if useFrameAlpha:
            ax1.legend([dummy, dummy], ['Error mean: %f' % err_mu, 'Error std dev: %f' % err_sigma], loc=0,
                       framealpha = 0.8)
        else:
            ax1.legend([dummy, dummy], ['Error mean: %f' % err_mu, 'Error std dev: %f' % err_sigma], loc=0)

        # ... plot actual vs. estimate
        minval = min(truth)
        maxval = max(truth)
        diag_label = 'Estimate = Actual'
        diag_plot, = ax2.plot([minval, maxval], [minval, maxval], color='k', label=diag_label)

        if show_envelope:
            error_tol = error_tol_percent * .01
            env_label = 'Actual +/- ' +  str(error_tol_percent) + '%'
            minTruth = min(truth)
            maxTruth = max(truth)
            numPoints = 10
            sparseTruth = [minTruth + r/numPoints * (maxTruth - minTruth) for r in range(numPoints + 1)]
            under = [(1-error_tol)*t for t in sparseTruth]
            over = [(1+error_tol)*t for t in sparseTruth]
            under_plot, = ax2.plot(sparseTruth, under, color='g', linestyle=':', label=env_label)
            _over_plot, = ax2.plot(sparseTruth, over, color='g', linestyle=':', label=env_label)
        errbar_label = 'Estimate +/- 1 std dev'
        errbar_plot = ax2.errorbar(truth, est, yerr=std, color='b',
                                   fmt = 'o', ecolor='r', capthick=2, label=errbar_label)
        ax2.set_xlabel(xlabel[1])
        ax2.xaxis.grid(True)
        ax2.set_ylabel(ylabel[1])
        ax2.yaxis.grid(True)
        ax2.set_title(title[1])
        ax2.autoscale(enable=True, axis='x', tight=True)
        if useFrameAlpha:
            ax2.legend([diag_plot, errbar_plot, under_plot], [diag_label, errbar_label, env_label],
                       numpoints=1, loc=0, framealpha=0.8)
        else:
            ax2.legend([diag_plot, errbar_plot, under_plot], [diag_label, errbar_label, env_label],
                       numpoints=1, loc=0)

        plt.tight_layout()
        plt.show()

    @staticmethod
    def plotinf(xdat,ydat,zdat,figtitle,title,xlabel,ylabel,subplot_indices,xlim,ylim,zlim,lastplot=True):
        
        from scipy import interpolate

        N = len(subplot_indices)
        opacity = 1              # opacity of bars (1 being completely opaque)
        p = 0                    # subplot index

        # check if there are multiple plots to generate
        if N > 1:

            # customize 
            show_cbar = False    # impose global colormap and show colorbar
            same_yscale = False  # impose same y-scaling for diagonal subplots

            # set up colors
            cmap = 'jet'
            if show_cbar:
                zmin, zmax = zlim
                norm_global = colors.Normalize(vmin=zmin, vmax=zmax)

            # generate subplots
            sbi = subplot_indices[subplot_indices > 0]  # the upper-triangular elements are positive
            fig, axes = plt.subplots(nrows=N, ncols=N)
            # This is the source of slow plots. Not sure if this can be sped up
            A = axes.flat

            for i in range(1,N+1):
                k = sbi[p]
                ax = A[k-1]
                # ... plot histogram for diagonal subplot
                x = xdat[p]
                z = zdat[p]
                w = x[1]-x[0]
                ax.bar(x, z, color='g', width=w, align='center', alpha=opacity, edgecolor='k')
                xmin = x[0]
                xmax = x[-1]
                ax.set_xlim(xlim[p])
                if same_yscale:
                    ax.set_ylim(ylim[p])
                ax.set_xlabel(xlabel[p])
                ax.set_ylabel(ylabel[p])
                ax.xaxis.grid(True)
                ax.yaxis.grid(True)
                labels = ax.get_xticklabels()
                for label in labels:            # rotate the xtick labels to avoid bunching 
                    label.set_rotation(90)
                p = p+1

                for j in range(1,i):
                    # ... delete the unused (lower-triangular) axes                
                    k = (i-1)*N+j
                    ax = A[k-1]
                    fig.delaxes(ax)

                for j in range(i+1,N+1):
                    k = sbi[p]
                    ax = A[k-1]
                    # ... plot 2D heatmap for upper-triangular subplot
                    y = ydat[p]
                    z = zdat[p]
                    ymin = y[0]
                    ymax = y[-1]
                    xx, yy = np.meshgrid(x, y)
                    xnew, ynew = np.mgrid[xmin:xmax:101j, ymin:ymax:101j]
                    tck = interpolate.bisplrep(xx, yy, z)  # spline parameters
                    znew = interpolate.bisplev(xnew[:,0], ynew[0,:], tck)
                    # ...... display heatmap such that x variable is on y-axis
                    if show_cbar:  # use global colormap for each off-diagonal subplots
                        ax.pcolormesh(ynew, xnew, znew, cmap=cmap, norm=norm_global)
                    else:          # use local colormap for each off-diagonal subplots
                        znewf = znew.flatten()
                        norm_local = colors.Normalize(vmin=min(znewf), vmax=max(znewf))
                        ax.pcolormesh(ynew, xnew, znew, cmap=cmap, norm=norm_local)

                    ax.set_xlim(xlim[p])
                    ax.set_ylim(ylim[p])
                    ax.set_xlabel(xlabel[p])
                    ax.set_ylabel(ylabel[p])
                    labels = ax.get_xticklabels()
                    for label in labels:        # rotate the xtick labels to avoid bunching 
                        label.set_rotation(90)
                    p = p+1

            # ... set up colorbar
            if show_cbar:
                left = 0.925
                bottom = 0.1
                width = 0.03
                height = 0.8
                cbax = fig.add_axes([left, bottom, width, height])
                fig.colorbar = mpl.colorbar.ColorbarBase(cbax, cmap=cmap, norm=norm_global)
                plt.subplots_adjust(wspace=.6, hspace=.6, bottom=.1, top=.9, left=.1, right=left-.02)

            # ... add subplot zooming
            fig.canvas.mpl_connect('button_press_event', Plotter.on_click)

        else:

            # generate single plot
            fig = plt.figure()
            ax = fig.add_subplot(111)
            # ... plot histogram for diagonal subplot
            x = xdat[p]
            z = zdat[p]
            w = x[1]-x[0]
            ax.bar(x, z, color='g', width=w, align='center', alpha=opacity, edgecolor='k')
            xmin = x[0]
            xmax = x[-1]
            ax.set_xlim(xlim[p])
            ax.set_xlabel(xlabel[p])
            ax.set_ylabel(ylabel[p])
            ax.xaxis.grid(True)
            ax.yaxis.grid(True)
            labels = ax.get_xticklabels()
            for label in labels:            # rotate the xtick labels to avoid bunching 
                label.set_rotation(90)

        fig.suptitle(title)
        fig.canvas.set_window_title(figtitle)
#       plt.tight_layout()

        if lastplot:
            plt.show()

    @staticmethod
    def on_click(event):
        # . . . . . . . . . . . . . . . . . . . . . . . . . . . . . . . . . . . . . . . . 
        # Subplot zoom code adapted from
        # http://stackoverflow.com/questions/9012081/matplotlib-grab-single-subplot-from-multiple-subplots
        # . . . . . . . . . . . . . . . . . . . . . . . . . . . . . . . . . . . . . . . . 
        ax = event.inaxes

        try:
            ax.get_geometry()
        except AttributeError:
            return # the selected axis (e.g., colorbar) does not have geometry attribute

        if event.button is 1:
            # On left click, zoom in 
            axlist = event.canvas.figure.axes
            # if any one of the subplots are already zoomed in, ignore
            for axis in axlist:
                try:
                    if axis.get_geometry() == (1,1,1):
                        return 
                except AttributeError:
                    pass # ignore axes without geometry attribute

            # otherwise, zoom the selected axes
            if ax.get_geometry() != (1,1,1):
                ax._geometry = ax.get_geometry()
                ax.change_geometry(1,1,1)
                for axis in event.canvas.figure.axes:
                    # hide all the other axes...
                    if axis is not ax:
                        axis.set_visible(False)

        elif event.button is 3:
            # On right click, restore the axes
            if ax.get_geometry() == (1,1,1):
                nrows, ncols, num = ax._geometry
                ax.change_geometry(nrows, ncols, num)
                for axis in event.canvas.figure.axes:
                    axis.set_visible(True)
            else:
                return  # no subplots to unzoom, so return 
        else:
            # no need to re-draw the canvas if it's not a left or right click
            return

        event.canvas.draw()<|MERGE_RESOLUTION|>--- conflicted
+++ resolved
@@ -753,11 +753,7 @@
 
                 # set up colorbar
                 self.cbax = self.fig.add_axes([left, bottom-height, width, height])
-<<<<<<< HEAD
                 self.fig.colorbar = mpl.colorbar.ColorbarBase(self.cbax, cmap=cmx.get_cmap(self.cmap), norm=self.norm,
-=======
-                self.fig.colorbar = mpl.colorbar.ColorbarBase(self.cbax, cmx.get_cmap(self.cmap), norm=self.norm,
->>>>>>> a2f3fdad
                                                               ticks=self.steps,       # optional
                                                               spacing='proportional',  # discrete levels
                                                               orientation='horizontal')
