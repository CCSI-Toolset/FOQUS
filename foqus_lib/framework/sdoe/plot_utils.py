--- conflicted
+++ resolved
@@ -61,7 +61,6 @@
     return ax
 
 
-<<<<<<< HEAD
 def plot_candidates(df, hf, show, title, scatter_label, cand, cand_rgba=None, wcol=None):
 
     if cand_rgba is not None:
@@ -74,12 +73,7 @@
         if hf is not None:
             vals_h = hf[wcol].values
             area['hist'] = 30 * abs((vals_h - np.mean(vals_h)) / np.std(vals_h)) + 10
-=======
-def plot_candidates(df, hf, show, title, scatter_label, cand_rgba=None):
-
-    if cand_rgba is not None:
-        fc['cand'] = cand_rgba
->>>>>>> 7351726b
+
     # process inputs to be shown
     if show is None:
         show = list(df)
@@ -90,11 +84,8 @@
         fig = plt.figure()
         ax = fig.add_subplot(111)
         xname = show[0]
-<<<<<<< HEAD
         _ax = plot_hist(ax, df[xname], xname, show_grids=True, linewidth=0, hbars=True, cand_rgba=cand_rgba)
-=======
-        ax = plot_hist(ax, df[xname], xname, show_grids=True, linewidth=0, hbars=True, cand_rgba=cand_rgba)
->>>>>>> 7351726b
+
 
     else:  # multiple inputs
 
@@ -115,11 +106,7 @@
             ax = A[k]
             xname = show[i]
             # ... plot histogram for diagonal subplot
-<<<<<<< HEAD
             _ax = plot_hist(ax, df[xname], xname, show_grids=True, linewidth=0, hbars=True, cand_rgba=cand_rgba)
-=======
-            ax = plot_hist(ax, df[xname], xname, show_grids=True, linewidth=0, hbars=True, cand_rgba=cand_rgba)
->>>>>>> 7351726b
 
             for j in range(i + 1, nshow):
                 k = sb_indices[i][j]
@@ -131,7 +118,6 @@
                 if hf is not None:
                     ax.scatter(hf[yname], hf[xname], s=area['hist'], facecolor=fc['hist'])
 
-<<<<<<< HEAD
                 # Setting axis limits to min and max values of the candidate set plus some padding
                 if cand is not None:
                     xdelta = (max(cand[yname]) - min(cand[yname])) / 20
@@ -144,8 +130,6 @@
                     ax.set_xlim((min(df[yname]) - xdelta, max(df[yname]) + xdelta))
                     ax.set_ylim((min(df[xname]) - ydelta, max(df[xname]) + ydelta))
 
-=======
->>>>>>> 7351726b
                 ax.grid(True, axis='both')
                 ax = remove_yticklabels(ax)
                 if i == 0:
@@ -228,11 +212,7 @@
     plt.show()
 
 
-<<<<<<< HEAD
 def plot_pareto(pf, results, cand):  # Plot Pareto front with hovering labels
-=======
-def plot_pareto(pf, results):  # Plot Pareto front with hovering labels
->>>>>>> 7351726b
 
     def onpick(event):  # Define nested function onpick
         if event.artist != points:
@@ -250,11 +230,8 @@
                                                                               str(round(pf['Best Input'][dataind], 4)),
                                                                               str(round(pf['Best Response'][dataind], 4)))
             scatter_label = 'Design Points'
-<<<<<<< HEAD
             figi = plot_candidates(df, hf, show, title, scatter_label, cand, cand_rgba=colors[dataind])
-=======
-            figi = plot_candidates(df, hf, show, title, scatter_label, cand_rgba=colors[dataind])
->>>>>>> 7351726b
+            
         figi.show()
         return True
 
