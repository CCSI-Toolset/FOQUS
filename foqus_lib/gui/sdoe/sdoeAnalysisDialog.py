--- conflicted
+++ resolved
@@ -134,10 +134,7 @@
         self.maxDesignSize_spin.setMaximum(len(candidateData.getInputData()))
         self.designSize_spin.setMaximum(len(candidateData.getInputData()))
         self.designSizeIRSF_spin.setMaximum(len(candidateData.getInputData()))
-<<<<<<< HEAD
-=======
-
->>>>>>> 7351726b
+
 
         # MWR combo boxes
         self.MWR1_comboBox.addItems(['', '2', '3', '4', '5', '6', '7', '8', '9', '10', '12', '15', '20', '25', '30',
@@ -390,7 +387,6 @@
         QApplication.processEvents()
         self.analysisGroup.setEnabled(True)
         self.testSdoeButton.setEnabled(True)
-<<<<<<< HEAD
         # row = self.analysisTable.selectedIndexes()[0].row()
         # config_file = self.analysis[row].config_file
         # if self.type == 'USF':
@@ -399,16 +395,7 @@
         #     self.loadFromConfigFileNUSF(config_file)
         # elif self.type == 'IRSF':
         #     self.loadFromConfigFileIRSF(config_file)
-=======
-        row = self.analysisTable.selectedIndexes()[0].row()
-        config_file = self.analysis[row].config_file
-        if self.type == 'USF':
-            self.loadFromConfigFile(config_file)
-        elif self.type =='NUSF':
-            self.loadFromConfigFileNUSF(config_file)
-        elif self.type == 'IRSF':
-            self.loadFromConfigFileIRSF(config_file)
->>>>>>> 7351726b
+
         QApplication.processEvents()
 
     def checkInclude(self):
@@ -475,34 +462,20 @@
         f.write('types = %s\n' % ','.join(type_list))
         f.write('\n')
 
-<<<<<<< HEAD
         # USF ONLY
         # SPACE FILLING
-=======
-        ### USF ONLY
-        ## SPACE FILLING
->>>>>>> 7351726b
         if self.type == 'USF':
             f.write('[SF]\n')
             f.write('sf_method = usf\n')
 
-<<<<<<< HEAD
         # NUSF ONLY
         # WEIGHT
-=======
-        ### NUSF ONLY
-        ## WEIGHT
->>>>>>> 7351726b
         if self.type == 'NUSF':
             f.write('[WEIGHT]\n')
             f.write('weight_mode = by_user\n')
             f.write('\n')
 
-<<<<<<< HEAD
         # SPACE FILLING
-=======
-        ## SPACE FILLING
->>>>>>> 7351726b
             f.write('[SF]\n')
             f.write('sf_method = nusf\n')
             if self.Direct_radioButton.isChecked():
@@ -520,22 +493,13 @@
                 f.write('mwr_values = %s\n' % ','.join(mwr_list))
                 f.write('\n')
 
-<<<<<<< HEAD
         # IRSF ONLY
         # SPACE FILLING
-=======
-        ### IRSF ONLY
-        ## SPACE FILLING
->>>>>>> 7351726b
         if self.type == 'IRSF':
             f.write('[SF]\n')
             f.write('sf_method = irsf\n')
 
-<<<<<<< HEAD
         # OUTPUT
-=======
-        ## OUTPUT
->>>>>>> 7351726b
         f.write('[OUTPUT]\n')
         f.write('results_dir = %s\n' %outdir)
         f.write('\n')
@@ -621,15 +585,10 @@
         if self.hasWeight():
             self.showWeightBlock()
             return
-<<<<<<< HEAD
         # if self.hasIndex():
         #     self.showIndexBlock()
         #     return
-=======
-        if self.hasIndex():
-            self.showIndexBlock()
-            return
->>>>>>> 7351726b
+
         self.runSdoe2Button.setText('Stop SDOE')
         size = self.designSize_spin.value()
         mwr_list = []
@@ -675,10 +634,6 @@
         self.unfreeze()
         self.SDOE2_progressBar.setValue(0)
         self.runSdoe2Button.setText('Run SDOE')
-<<<<<<< HEAD
-=======
-        self.analysisGroup.setEnabled(False)
->>>>>>> 7351726b
         QApplication.processEvents()
 
     def testSdoeNUSF(self):
@@ -708,7 +663,6 @@
         QApplication.processEvents()
 
     def runSdoeIRSF(self):
-<<<<<<< HEAD
         # if self.hasNoIndex():
         #     reply = self.showIndexWarning()
         #     if reply == QMessageBox.Yes:
@@ -721,20 +675,6 @@
         # if self.hasIndex():
         #     self.showIndexBlock()
         #     return
-=======
-        if self.hasNoIndex():
-            reply = self.showIndexWarning()
-            if reply == QMessageBox.Yes:
-                pass
-            else:
-                return
-        if self.hasNoResponse():
-            self.showResponseWarning()
-            return
-        if self.hasIndex():
-            self.showIndexBlock()
-            return
->>>>>>> 7351726b
 
         QApplication.processEvents()
         self.runSdoe2Button.setText('Stop SDOE')
@@ -758,18 +698,13 @@
         self.updateAnalysisTable()
 
         self.analysisTableGroup.setEnabled(True)
-<<<<<<< HEAD
         self.analysisGroup.setEnabled(False)
         # self.loadAnalysisButton.setEnabled(False)
-=======
-        self.loadAnalysisButton.setEnabled(False)
->>>>>>> 7351726b
         self.orderAnalysisButton.setEnabled(False)
         self.deleteAnalysisButton.setEnabled(False)
 
         self.SDOE2_progressBar.setValue(0)
         self.runSdoe2Button.setText('Run SDOE')
-<<<<<<< HEAD
         QApplication.processEvents()
 
     def testSdoeIRSF(self):
@@ -789,28 +724,6 @@
         QApplication.processEvents()
 
         # test using nr=2
-=======
-        self.analysisGroup.setEnabled(False)
-        QApplication.processEvents()
-
-    def testSdoeIRSF(self):
-        if self.hasNoIndex():
-            reply = self.showIndexWarning()
-            if reply == QMessageBox.Yes:
-                pass
-            else:
-                return
-        if self.hasNoResponse():
-            self.showResponseWarning()
-            return
-        if self.hasIndex():
-            self.showIndexBlock()
-            return
-
-        QApplication.processEvents()
-
-        #test using nr=2
->>>>>>> 7351726b
         self.testRuntime = []
         t1, t2 = sdoe.run(self.writeConfigFile(test=True), self.designSizeIRSF_spin.value(), test=True)
         runtime = t1 + (5 * (t2/2))
@@ -833,24 +746,14 @@
     def on_design_spinbox_changed(self):
         if len(self.testRuntime) > 0:
             self.updateRunTimeNUSF(self.testRuntime[0])
-<<<<<<< HEAD
         self.designInfo2_dynamic.setText('mwr = %d, n = %d' % (int(self.MWR1_comboBox.currentText()),
                                                                int(self.sampleSize_comboBox.currentText())))
-=======
-        self.designInfo2_dynamic.setText('mwr = %d, n = %d' %(int(self.MWR1_comboBox.currentText()),
-                                                           int(self.sampleSize_comboBox.currentText())))
->>>>>>> 7351726b
 
     def on_design_IRSF_spinbox_changed(self):
         if len(self.testRuntime) > 0:
             self.updateRunTimeIRSF(self.testRuntime[0])
-<<<<<<< HEAD
         self.designInfo2_dynamic.setText('d = %d, n = %d' % (int(self.designSizeIRSF_spin.value()),
                                                              int(self.sampleSize_comboBox.currentText())))
-=======
-        self.designInfo2_dynamic.setText('d = %d, n = %d' %(int(self.designSizeIRSF_spin.value()),
-                                                           int(self.sampleSize_comboBox.currentText())))
->>>>>>> 7351726b
 
     def on_sample_size_spinbox_changed(self):
         self.updateRunTime(self.testRuntime[0])
@@ -868,30 +771,21 @@
     def on_size_combobox_changed(self):
         self.updateRunTimeNUSF(self.testRuntime[0])
         self.designInfo2_dynamic.setText('mwr = %d, n = %d' % (int(self.MWR1_comboBox.currentText()),
-<<<<<<< HEAD
                                                                int(self.sampleSize_comboBox.currentText())))
-=======
-                                                                int(self.sampleSize_comboBox.currentText())))
->>>>>>> 7351726b
+                                                               int(self.sampleSize_comboBox.currentText())))
 
     def on_size_IRSF_combobox_changed(self):
         self.updateRunTimeIRSF(self.testRuntime[0])
         self.designInfo2_dynamic.setText('d = %d, n = %d' % (int(self.designSizeIRSF_spin.value()),
-<<<<<<< HEAD
                                                              int(self.sampleSize_comboBox.currentText())))
-=======
-                                                                int(self.sampleSize_comboBox.currentText())))
->>>>>>> 7351726b
+                                                             int(self.sampleSize_comboBox.currentText())))
 
     def on_MWR_combobox_changed(self):
         if len(self.testRuntime) > 0:
             self.updateRunTimeNUSF(self.testRuntime[0])
         self.designInfo2_dynamic.setText('mwr = %d, n = %d' % (int(self.MWR1_comboBox.currentText()),
-<<<<<<< HEAD
                                                                int(self.sampleSize_comboBox.currentText())))
-=======
-                                                                  int(self.sampleSize_comboBox.currentText())))
->>>>>>> 7351726b
+                                                               int(self.sampleSize_comboBox.currentText())))
 
     def checkType(self):
         numInputs = self.candidateData.getNumInputs()
@@ -1058,7 +952,6 @@
             if item != "":
                 mwr_list.append(int(item))
         estimateTime = int(delta * (int(self.sampleSize_comboBox.currentText())) * len(mwr_list))
-<<<<<<< HEAD
         if estimateTime < 60:
             self.time2_dynamic.setText(f"{estimateTime:2d} seconds")
         elif estimateTime < 3600:
@@ -1073,8 +966,6 @@
     def updateRunTimeIRSF(self, runtime):
 
         estimateTime = int(runtime * (int(self.sampleSize_comboBox.currentText())))
-=======
->>>>>>> 7351726b
         if estimateTime < 60:
             self.time2_dynamic.setText(f"{estimateTime:2d} seconds")
         elif estimateTime < 3600:
@@ -1085,39 +976,11 @@
             timeMin = int((estimateTime - (timeHr*3600))/60)
             timeSec = (estimateTime - (timeHr*3600))%60
             self.time2_dynamic.setText(f"{timeHr:2d}:{timeMin:02d}:{timeSec:02d}")
-<<<<<<< HEAD
-=======
-
-    def updateRunTimeIRSF(self, runtime):
-
-        estimateTime = int(runtime * (int(self.sampleSize_comboBox.currentText())))
-        if estimateTime < 60:
-            self.time2_dynamic.setText(f"{estimateTime:2d} seconds")
-        elif estimateTime < 3600:
-            self.time2_dynamic.setText(f"{int(estimateTime/60):2d}:{estimateTime%60:02d}")
-
-        elif estimateTime > 3600:
-            timeHr = int(estimateTime/3600)
-            timeMin = int((estimateTime - (timeHr*3600))/60)
-            timeSec = (estimateTime - (timeHr*3600))%60
-            self.time2_dynamic.setText(f"{timeHr:2d}:{timeMin:02d}:{timeSec:02d}")
->>>>>>> 7351726b
 
     def editSdoe(self):
         sender = self.sender()
         row = sender.property('row')
-<<<<<<< HEAD
-
-=======
-        if self.type == 'IRSF':
-            pf = self.analysis[row].results[1]['pareto_front']
-            results = self.analysis[row].results
-            plot_pareto(pf, results)
-            return
-
-        fullName = self.analysis[row].fnames['cand']
-        dirname, filename = os.path.split(fullName)
->>>>>>> 7351726b
+
         config_file = self.analysis[row].config_file
         config = configparser.ConfigParser(allow_no_value=True)
         config.read(config_file)
@@ -1147,7 +1010,6 @@
             cand = load(cfile)
             i = types.index('Weight')
             wcol = include[i]  # weight column name
-<<<<<<< HEAD
             usf = None
             nusf = {'cand': cand, 'wcol': wcol, 'scale_method': scale_method, 'results': self.analysis[row].results}
             irsf = None
@@ -1155,11 +1017,6 @@
         elif self.type == 'USF':
             cand = load(cfile)
             usf = {'cand': cand}
-=======
-            nusf = {'cand': cand, 'wcol': wcol, 'scale_method': scale_method, 'results': self.analysis[row].results}
-
-        else:
->>>>>>> 7351726b
             nusf = None
             irsf = None
 
@@ -1259,19 +1116,12 @@
 
         self.sampleSize_comboBox.setCurrentText(str(nr))
         self.updateRunTimeNUSF(self.testRuntime[0])
-<<<<<<< HEAD
         self.designInfo2_dynamic.setText('mwr = %d, n = %d' % (int(self.MWR1_comboBox.currentText()),
                                                                int(self.sampleSize_comboBox.currentText())))
 
+  
     def loadFromConfigFileIRSF(self, config_file):
         # Read from config file
-=======
-        self.designInfo2_dynamic.setText('mwr = %d, n = %d' %(int(self.MWR1_comboBox.currentText()),
-                                                           int(self.sampleSize_comboBox.currentText())))
-
-    def loadFromConfigFileIRSF(self, config_file):
-        ## Read from config file
->>>>>>> 7351726b
         config = configparser.ConfigParser(allow_no_value=True)
         config.read(config_file)
         design_size = int(config['METHOD']['design_size'])
@@ -1281,11 +1131,8 @@
         include = [s.strip() for s in config['INPUT']['include'].split(',')]
         type = [s.strip() for s in config['INPUT']['types'].split(',')]
 
-<<<<<<< HEAD
         # Populate gui fields with config file info
-=======
-        ## Populate gui fields with config file info
->>>>>>> 7351726b
+
         self.Minimax_radioButton.setEnabled(False)
         self.Maximin_radioButton.setChecked(True)
         self.designSizeIRSF_spin.setValue(design_size)
@@ -1308,13 +1155,8 @@
 
         self.sampleSize_comboBox.setCurrentText(str(nr))
         self.updateRunTimeIRSF(self.testRuntime[0])
-<<<<<<< HEAD
         self.designInfo2_dynamic.setText('d = %d, n = %d' % (int(self.designSizeIRSF_spin.value()),
                                                              int(self.sampleSize_comboBox.currentText())))
-=======
-        self.designInfo2_dynamic.setText('d = %d, n = %d' %(int(self.designSizeIRSF_spin.value()),
-                                                           int(self.sampleSize_comboBox.currentText())))
->>>>>>> 7351726b
 
         QApplication.processEvents()
 
@@ -1371,8 +1213,4 @@
         self.designs = designs
         self.config_file = config_file
         self.fnames = fnames
-<<<<<<< HEAD
-        self.results = results
-=======
-        self.results = results
->>>>>>> 7351726b
+        self.results = results