<<<<<<< HEAD
PyQt5==5.9
sip==4.19.8
=======
PyQt5==5.13.*
>>>>>>> 27d16ecd
boto3
psutil
sphinx
sphinx_rtd_theme
matplotlib
scipy
numpy
cma
tqdm
pandas>0.20
pywin32; sys_platform == 'win32'
adodbapi>=2.6.0.7; sys_platform == 'win32'
TurbineClient<|MERGE_RESOLUTION|>--- conflicted
+++ resolved
@@ -1,9 +1,5 @@
-<<<<<<< HEAD
-PyQt5==5.9
 sip==4.19.8
-=======
 PyQt5==5.13.*
->>>>>>> 27d16ecd
 boto3
 psutil
 sphinx
