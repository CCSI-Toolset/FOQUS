name: Checks

on:
  push:
    branches:
      - master
      - '*_rel'
  repository_dispatch:
    # to run this, send a POST API call at repos/<user>/<repo>/dispatches with the specified event_type
    # e.g. `gh repos/CCSI-Toolset/FOQUS/dispatches -F event_type=ci_run_tests`
    types: [ci_run_tests]
  workflow_dispatch:
  pull_request:
    types:
      - opened
      # ready_for_review occurs when a draft PR is turned to non-draft
      - ready_for_review
      # synchronize occurs whenever commits are pushed to the PR branch
      - synchronize

defaults:
  run:
    # the -l flag is needed for the Conda environment to be activated properly
    shell: bash -l {0}

env:
  FOQUS_CONDA_ENV_NAME_DEV: ccsi-foqus-dev
  PYTEST_ARTIFACTS_PATH: ".pytest-artifacts"

jobs:
  pytest:
    name: Tests (py${{ matrix.python-version }}/${{ matrix.os }})
    runs-on: ${{ matrix.os-version }}
    strategy:
      fail-fast: false
      matrix:
        python-version:
          - '3.6'
          - '3.7'
          - '3.8'
          # - '3.9'
        os:
          - linux
          - win64
          - macos
        include:
          - os: macos
            os-version: macos-10.15
          - os: linux
            os-version: ubuntu-20.04
          - os: win64
            os-version: windows-2019
          - python-version: "3.8"  # avoid uploading coverage for full matrix
            use_coverage: true
    steps:
      - uses: actions/checkout@v2
      - name: Set up Conda
        uses: conda-incubator/setup-miniconda@v2
        with:
          activate-environment: ${{ env.FOQUS_CONDA_ENV_NAME_DEV }}
          python-version: ${{ matrix.python-version }}
      - name: Set up FOQUS
        uses: ./.github/actions/setup-foqus
        with:
          pip-install-target: -r requirements-dev.txt
      - name: Run pytest (default options)
        if: "! matrix.use_coverage"
        run: |
          pytest --verbose
      - name: Run pytest (coverage)
        if: matrix.use_coverage
        run: |
          pytest --verbose --cov=./ --cov-report=xml --cov-report=term
      - name: Upload coverage report to Codecov
        if: matrix.use_coverage
        uses: codecov/codecov-action@v2
      - name: Run FOQUS workflow in batch mode
        run: |
          foqus --load ./examples/test_files/Optimization/Opt_Test_01.foqus --run opt --out test_opt.foqus

  gui-tests:
    name: GUI tests (py${{ matrix.python-version }}/${{ matrix.os }})
    runs-on: ${{ matrix.os-version }}
    strategy:
      fail-fast: false
      matrix:
        python-version:
          - '3.6'
          - '3.7'
          - '3.8'
          # - '3.9'
        os:
          - linux
          - win64
          - macos
        include:
          - os: macos
            os-version: macos-10.15
          - os: linux
            os-version: ubuntu-20.04
          - os: win64
            os-version: windows-2019
    steps:
      - uses: actions/checkout@v2
      - name: Set up Conda
        uses: conda-incubator/setup-miniconda@v2
        with:
          activate-environment: ${{ env.FOQUS_CONDA_ENV_NAME_DEV }}
          python-version: ${{ matrix.python-version }}
      - name: Set up FOQUS
        uses: ./.github/actions/setup-foqus
        with:
          pip-install-target: -r requirements-dev.txt
      - name: Set up GUI test environment
        if: contains(matrix.os, 'linux')
        run: |
          echo "QT_QPA_PLATFORM=minimal" >> $GITHUB_ENV
      - name: Run GUI tests
        env:
          gui_dir: ./gui_testing
          # uncomment this to debug Qt initialization errors
          # QT_DEBUG_PLUGINS: '1'
          MPLBACKEND: AGG
        run: |
          mkdir -p "$gui_dir"
          foqus -s test/system_test/ui_test_01.py --working_dir "$gui_dir"
  pylint:
    name: pylint (py${{ matrix.python-version }})
    runs-on: ubuntu-20.04
    strategy:
      fail-fast: false
      matrix:
        python-version:
          - '3.6'
          - '3.7'
          - '3.8'
          # - '3.9'
    steps:
      - uses: actions/checkout@v2
      - name: Set up Conda
        uses: conda-incubator/setup-miniconda@v2
        with:
          activate-environment: ${{ env.FOQUS_CONDA_ENV_NAME_DEV }}
          python-version: ${{ matrix.python-version }}
      - name: Set up FOQUS
        uses: ./.github/actions/setup-foqus
        with:
          pip-install-target: -r requirements-dev.txt
      - name: Run pylint
        run: |
          pylint --rcfile=.pylint/pylintrc --disable=W,C,R,I foqus_lib/

  docs:
    name: Build docs
    runs-on: ubuntu-20.04
    steps:
      - uses: actions/checkout@v2
      - name: Set up Conda
        uses: conda-incubator/setup-miniconda@v2
        with:
<<<<<<< HEAD
          python-version: '3.8'
      - uses: ./.github/actions/build-docs
        name: Build docs (action)
=======
          activate-environment: ${{ env.FOQUS_CONDA_ENV_NAME_DEV }}
          python-version: ${{ matrix.python-version }}
      - name: Set up FOQUS
        uses: ./.github/actions/setup-foqus
        with:
          pip-install-target: -r requirements-dev.txt
      - name: Build docs
        run: |
          cd docs/
          make CLOPTS="-qW --keep-going" clean dummy
>>>>>>> 7b5f3998
<|MERGE_RESOLUTION|>--- conflicted
+++ resolved
@@ -158,11 +158,6 @@
       - name: Set up Conda
         uses: conda-incubator/setup-miniconda@v2
         with:
-<<<<<<< HEAD
-          python-version: '3.8'
-      - uses: ./.github/actions/build-docs
-        name: Build docs (action)
-=======
           activate-environment: ${{ env.FOQUS_CONDA_ENV_NAME_DEV }}
           python-version: ${{ matrix.python-version }}
       - name: Set up FOQUS
@@ -172,5 +167,4 @@
       - name: Build docs
         run: |
           cd docs/
-          make CLOPTS="-qW --keep-going" clean dummy
->>>>>>> 7b5f3998
+          make CLOPTS="-qW --keep-going" clean dummy