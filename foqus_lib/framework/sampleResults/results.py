--- conflicted
+++ resolved
@@ -78,19 +78,6 @@
     return (columns, dat)
 
 def uq_sd_col_list(sd):
-
-    xvals = sd.getInputData()
-    yvals = sd.getOutputData()
-    xnames = ['input.'+name for name in sd.getInputNames()]
-    ynames = ['output.'+name for name in sd.getOutputNames()]
-
-    if len(yvals) == 0:
-        return (xnames , xvals)
-
-    else:
-        return (xnames+ynames, np.concatenate([xvals, yvals], axis = 1))
-
-def sdoe_sd_col_list(sd):
 
     xvals = sd.getInputData()
     yvals = sd.getOutputData()
@@ -374,26 +361,6 @@
                 self.loc[row, col] = dat[row][i]
         self.update_filter_indexes()
 
-<<<<<<< HEAD
-    def sdoe_add_result(self, data, set_name="default", result_name="res", time=None):
-
-        if len(self["set"]) > 0:
-            names = list(self.loc[self["set"] == set_name].loc[:, "result"])
-        else:
-            names = []
-        result_name = incriment_name(result_name, names)
-        columns, dat = sdoe_sd_col_list(data)
-
-        for c in columns:
-            if c not in self.columns:
-                self[c] = [np.nan] * self.count_rows(filtered=False)
-        for row in range(data.getNumSamples()):
-            self.loc[row, "set"] = set_name
-            self.loc[row, "result"] = result_name
-            for i, col in enumerate(columns):
-                self.loc[row, col] = dat[row][i]
-        self.update_filter_indexes()
-=======
     def exportVarsCSV(self, file, inputs, outputs, flat=True):
         #flat isn't used, just there for compatablility from when there
         #were vector vars.
@@ -403,7 +370,6 @@
         for c in outputs:
             df[c] = self["output."+c]
         df.to_csv(file)
->>>>>>> e18743fd
 
     def read_csv(self, *args, **kwargs):
         """
