--- conflicted
+++ resolved
@@ -225,10 +225,7 @@
             stdout=subprocess.PIPE,
             stderr=subprocess.PIPE,
             stdin=None,
-<<<<<<< HEAD
-=======
             universal_newlines=True,
->>>>>>> 1207c928
             creationflags=win32process.CREATE_NO_WINDOW,
         )
         self.waiting.emit()
@@ -254,10 +251,7 @@
             stdout=subprocess.PIPE,
             stderr=subprocess.PIPE,
             stdin=None,
-<<<<<<< HEAD
-=======
             universal_newlines=True,
->>>>>>> 1207c928
             creationflags=win32process.CREATE_NO_WINDOW,
         )
         self.waiting.emit()
