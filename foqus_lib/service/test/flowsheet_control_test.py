###############################################################################
# FOQUS Copyright (c) 2012 - 2021, by the software owners: Oak Ridge Institute
# for Science and Education (ORISE), TRIAD National Security, LLC., Lawrence
# Livermore National Security, LLC., The Regents of the University of
# California, through Lawrence Berkeley National Laboratory, Battelle Memorial
# Institute, Pacific Northwest Division through Pacific Northwest National
# Laboratory, Carnegie Mellon University, West Virginia University, Boston
# University, the Trustees of Princeton University, The University of Texas at
# Austin, URS Energy & Construction, Inc., et al.  All rights reserved.
#
# Please see the file LICENSE.md for full copyright and license information,
# respectively. This file is also available online at the URL
# "https://github.com/CCSI-Toolset/FOQUS".
#
###############################################################################
"""flowsheet_control_test.py

* This contains tests for results instance

Joshua Boverhof, Lawrence Berekeley National Lab, 2018
John Eslick, Carnegie Mellon University, 2014
"""
import io
import json
import uuid
import urllib.request
from urllib.parse import urlparse
from shutil import copyfile
from botocore.stub import Stubber
import os

import pytest
import foqus_lib
import turbine
from foqus_lib.framework.graph.graph import Graph
from foqus_lib.framework.graph.node import Node
from foqus_lib.framework.sim.turbineConfiguration import TurbineConfiguration
from foqus_lib.framework.session.session import session

try:
    from unittest.mock import MagicMock, PropertyMock, patch
except ImportError:
    from mock import MagicMock, patch

<<<<<<< HEAD
TOP_LEVEL_DIR = os.path.abspath(os.curdir)


# test generic service-related functionality

os.environ["FOQUS_SERVICE_WORKING_DIR"] = "/tmp/foqus_test"
from .. import flowsheet

INSTANCE_USERDATA_JSON = b"""{"FOQUS-Update-Topic-Arn":"arn:aws:sns:us-east-1:387057575688:FOQUS-Update-Topic",
=======
INSTANCE_USERDATA_BIN = b"""{"FOQUS-Update-Topic-Arn":"arn:aws:sns:us-east-1:387057575688:FOQUS-Update-Topic",
>>>>>>> 209cd424
 "FOQUS-Message-Topic-Arn":"arn:aws:sns:us-east-1:387057575688:FOQUS-Message-Topic",
 "FOQUS-Job-Queue-Url":"https://sqs.us-east-1.amazonaws.com/387057575688/FOQUS-Gateway-FOQUSJobSubmitQueue-XPNWLF4Q38FD",
 "FOQUS-Simulation-Bucket-Name":"foqussimulationdevelopment1562016460",
 "FOQUS-DynamoDB-Table":"FOQUS_Table",
 "FOQUS-User":"testuser",
 "FOQUS-Session-Bucket-Name":"testbucket"
}"""
INSTANCE_USERDATA_JSON = """{"FOQUS-Update-Topic-Arn":"arn:aws:sns:us-east-1:387057575688:FOQUS-Update-Topic",
 "FOQUS-Message-Topic-Arn":"arn:aws:sns:us-east-1:387057575688:FOQUS-Message-Topic",
 "FOQUS-Job-Queue-Url":"https://sqs.us-east-1.amazonaws.com/387057575688/FOQUS-Gateway-FOQUSJobSubmitQueue-XPNWLF4Q38FD",
 "FOQUS-Simulation-Bucket-Name":"foqussimulationdevelopment1562016460",
 "FOQUS-DynamoDB-Table":"FOQUS_Table",
 "FOQUS-User":"testuser",
 "FOQUS-Session-Bucket-Name":"testbucket"
}"""
TAGS_USERDATA_BIN = b"""FOQUS-Session-Bucket-Name FOQUS-Update-Topic-Arn FOQUS-Message-Topic-Arn FOQUS-Job-Queue-Url FOQUS-Simulation-Bucket-Name FOQUS-DynamoDB-Table FOQUS-User"""


def _url_open_side_effect(url):
    print("URL: " + url)
    up = urlparse(url)
    args = up.path.split("/")
    idx = args.index("meta-data")
    val = None
    if "region" in args:
        val = b"test-region"
    elif "instance-id" in args:
        val = b"i-testing"
    else:
        assert args[idx + 1] == "tags", "unexpected URL %s" % (url)
        assert args[idx + 2] == "instance", "unexpected URL %s" % (url)
        if len(args) == idx + 3:
            val = TAGS_USERDATA_BIN
        else:
            assert len(args) == idx + 4, "unexpect url path length %s" % (url)
            d = json.loads(INSTANCE_USERDATA_JSON)
            key = args[idx + 3]
            assert key in d, "Missing Key in %s, instance-data %s" % (url, str(args))
            val = d[key].encode("ascii")
    return io.BytesIO(val)


@patch("urllib.request.urlopen")
def test_floqus_aws_config(mock_urlopen):
    # output = io.BytesIO(INSTANCE_USERDATA_JSON)
    # urllib.request.urlopen = MagicMock(return_value=output)
    mock_urlopen.side_effect = _url_open_side_effect
    config = flowsheet.FOQUSAWSConfig.get_instance()


@patch("urllib.request.urlopen")
def test_flowsheet_control(mock_urlopen):
    # output = io.BytesIO(INSTANCE_USERDATA_JSON)
    # flowsheet.FOQUSAWSConfig._inst = flowsheet.FOQUSAWSConfig()
    # flowsheet.FOQUSAWSConfig._inst._d = json.loads(INSTANCE_USERDATA_JSON)
    mock_urlopen.side_effect = _url_open_side_effect
    fc = flowsheet.FlowsheetControl()


<<<<<<< HEAD
def test_floqus_aws_config():
    with patch("urllib.request.urlopen") as urllib.request.urlopen:
        output = io.BytesIO(INSTANCE_USERDATA_JSON)
        urllib.request.urlopen = MagicMock(return_value=output)
        config = flowsheet.FOQUSAWSConfig()
        config.get_instance()

=======
def mock_boto_client(*args, **kw):
    class MockCli:
        def put_metric_data(self, **kw):
            print("IGNORE %s" % kw)
>>>>>>> 209cd424

    return MockCli()


@patch("boto3.client")
@patch("urllib.request.urlopen")
def test_flowsheet_control_run(mock_urlopen, mock_boto):
    mock_urlopen.side_effect = _url_open_side_effect
    mock_boto.side_effect = mock_boto_client
    flowsheet.TurbineLiteDB.consumer_register = MagicMock(return_value=None)
    flowsheet.TurbineLiteDB.add_message = MagicMock(return_value=None)
    flowsheet.TurbineLiteDB.job_change_status = MagicMock(return_value=None)
    flowsheet.TurbineLiteDB.consumer_keepalive = MagicMock(return_value=None)
    # pop_job:  downloads simulation file into working dir
    tp = (
        "testuser",
        dict(Id=str(uuid.uuid4()), Simulation="test", sessionid=str(uuid.uuid4())),
    )
    flowsheet.FlowsheetControl.pop_job = MagicMock(return_value=tp)
    orig_simulation_file_path = os.path.abspath(
        os.path.join(
            TOP_LEVEL_DIR,
            "examples/tutorial_files/Flowsheets/Tutorial_1/Simple_flow.foqus",
        )
    )
    sfile, rfile, vfile, ofile = flowsheet.getfilenames(tp[1]["Id"])

    copyfile(orig_simulation_file_path, sfile)
    with open(vfile, "w") as fd:
        fd.write("{}")

    flowsheet.FlowsheetControl._delete_sqs_job = MagicMock(return_value=None)

    fc = flowsheet.FlowsheetControl()
    stubber = Stubber(fc._dynamodb)
    fc._dynamodb = stubber
    # _describe_table_response = {}
    # expected_params = dict(TableName=fc._dynamodb_table_name)
    # stubber.add_response('describe_table', _describe_table_response, expected_params)
    # stubber.activate()
    # stubber doesn't WORK.
    stubber.describe_table = MagicMock(return_value=None)
    stubber.get_item = MagicMock(
        return_value=dict(Item={"Id": "hi", "Simulation": "test"})
    )

    def _run_foqus(self, db, job_desc):
        fc.stop()

    flowsheet.FlowsheetControl.run_foqus = _run_foqus
    fc.run()


class TestNode:
    # test some specific service-dependent node features

    @pytest.fixture(scope="function")
    def node(self):
        output = io.BytesIO(INSTANCE_USERDATA_JSON)
        flowsheet.FOQUSAWSConfig._inst = flowsheet.FOQUSAWSConfig()
        flowsheet.FOQUSAWSConfig._inst._d = json.loads(INSTANCE_USERDATA_JSON)
        flowsheet.TurbineLiteDB.consumer_register = MagicMock(return_value=None)
        flowsheet.TurbineLiteDB.add_message = MagicMock(return_value=None)
        flowsheet.TurbineLiteDB.job_change_status = MagicMock(return_value=None)
        flowsheet.TurbineLiteDB.consumer_keepalive = MagicMock(return_value=None)
        # pop_job:  downloads simulation file into working dir
        tp = ("testuser", dict(Id=str(uuid.uuid4()), Simulation="test"))
        flowsheet.FlowsheetControl.pop_job = MagicMock(return_value=tp)

        flowsheet.FlowsheetControl._delete_sqs_job = MagicMock(return_value=None)

        fc = flowsheet.FlowsheetControl()
        print("fc: ", fc)
        # build graph, add node and return node
        gr = Graph()
        gr.addNode("testnode")
        n = Node(parent=gr, name="testnode")

        return n

    def test_setSim_modelTurbine_xls(self, node):
        # manually add turbine model to test

        turbpath = os.path.abspath(
            os.path.join(
                TOP_LEVEL_DIR,
                "examples/tutorial_files/SimSinter/Tutorial_3/exceltest.json",
            )
        )
        print("dir: ", TOP_LEVEL_DIR)
        print(turbpath)

        with patch(
            "foqus_lib.framework.sim.turbineConfiguration.TurbineConfiguration.getApplicationList"
        ) as foqus_lib.framework.sim.turbineConfiguration.TurbineConfiguration.getApplicationList:
            with patch(
                "foqus_lib.framework.sim.turbineConfiguration.TurbineConfiguration.getSimulationList"
            ) as foqus_lib.framework.sim.turbineConfiguration.TurbineConfiguration.getSimulationList:
                with patch(
                    "turbine.commands.turbine_simulation_script.main_update"
                ) as turbine.commands.turbine_simulation_script.main_update:
                    with patch(
                        "foqus_lib.framework.sim.turbineConfiguration.TurbineConfiguration.getSinterConfig"
                    ) as foqus_lib.framework.sim.turbineConfiguration.TurbineConfiguration.getSinterConfig:

                        app_list = ["ACM", "AspenPlus", "Excel"]
                        foqus_lib.framework.sim.turbineConfiguration.TurbineConfiguration.getApplicationList = MagicMock(
                            return_value=app_list
                        )

                        sim_list = ["exceltest", "Flash_Example_AP"]
                        foqus_lib.framework.sim.turbineConfiguration.TurbineConfiguration.getSimulationList = MagicMock(
                            return_value=sim_list
                        )

                        mainupdate_val = True
                        turbine.commands.turbine_simulation_script.main_update = (
                            MagicMock(return_value=mainupdate_val)
                        )

                        f = open(turbpath, "r")
                        sinterconfig_json = json.loads(f.read())
                        foqus_lib.framework.sim.turbineConfiguration.TurbineConfiguration.getSinterConfig = MagicMock(
                            return_value=sinterconfig_json
                        )
                        f.close()

                        # create config block and upload model files to Turbine
                        node.gr.turbConfig = TurbineConfiguration()
                        node.gr.turbConfig.writeConfig(overwrite=True)
                        node.gr.turbConfig.uploadSimulation(
                            simName="exceltest",
                            sinterConfigPath=os.path.normpath(turbpath),
                            update=True,
                            otherResources=[],
                        )

                        # set simulation
                        node.setSim(newModel="exceltest", newType=2)

    def test_runTurbineCalc_xls(self, node):
        # manually add turbine model to test

        turbpath = os.path.abspath(
            os.path.join(
                TOP_LEVEL_DIR,
                "examples/tutorial_files/SimSinter/Tutorial_3/exceltest.json",
            )
        )
        print("dir: ", TOP_LEVEL_DIR)
        print(turbpath)

        with patch(
            "foqus_lib.framework.sim.turbineConfiguration.TurbineConfiguration.getApplicationList"
        ) as foqus_lib.framework.sim.turbineConfiguration.TurbineConfiguration.getApplicationList:
            with patch(
                "foqus_lib.framework.sim.turbineConfiguration.TurbineConfiguration.getSimulationList"
            ) as foqus_lib.framework.sim.turbineConfiguration.TurbineConfiguration.getSimulationList:
                with patch(
                    "turbine.commands.turbine_simulation_script.main_update"
                ) as turbine.commands.turbine_simulation_script.main_update:
                    with patch(
                        "foqus_lib.framework.sim.turbineConfiguration.TurbineConfiguration.getSinterConfig"
                    ) as foqus_lib.framework.sim.turbineConfiguration.TurbineConfiguration.getSinterConfig:
                        with patch(
                            "turbine.commands.turbine_simulation_script.main_list"
                        ) as turbine.commands.turbine_simulation_script.main_list:

                            app_list = ["Excel"]
                            foqus_lib.framework.sim.turbineConfiguration.TurbineConfiguration.getApplicationList = MagicMock(
                                return_value=app_list
                            )

                            sim_list = ["exceltest"]
                            foqus_lib.framework.sim.turbineConfiguration.TurbineConfiguration.getSimulationList = MagicMock(
                                return_value=sim_list
                            )

                            mainupdate_val = True
                            turbine.commands.turbine_simulation_script.main_update = (
                                MagicMock(return_value=mainupdate_val)
                            )

                            f = open(turbpath, "r")
                            sinterconfig_json = json.loads(f.read())
                            foqus_lib.framework.sim.turbineConfiguration.TurbineConfiguration.getSinterConfig = MagicMock(
                                return_value=sinterconfig_json
                            )
                            f.close()

                            mainlist_list = [
                                {
                                    "Application": "Excel",
                                    "Id": "31054748-f627-45ab-a3eb-d96131635acc",
                                    "Name": "exceltest",
                                    "StagedInputs": [
                                        {
                                            "Id": "3779977f-2f2d-48c8-a5fc-1290eed8f868",
                                            "MD5Sum": "B559FFB87D9A122578A550E45DE5E06E13E59C3A",
                                            "Name": "spreadsheet",
                                        },
                                        {
                                            "Id": "e198ad4e-0003-4373-917b-9f24b2fb78ce",
                                            "MD5Sum": "A04FC0B4B4DAD3EFDBC50583686EF9B27C4E269F",
                                            "Name": "configuration",
                                        },
                                    ],
                                },
                            ]
                            turbine.commands.turbine_simulation_script.main_list = (
                                MagicMock(return_value=mainlist_list)
                            )

                            # create config block and upload model files to Turbine
                            node.gr.turbConfig = TurbineConfiguration()
                            node.gr.turbConfig.writeConfig(overwrite=True)
                            node.gr.turbConfig.uploadSimulation(
                                simName="exceltest",
                                sinterConfigPath=os.path.normpath(turbpath),
                                update=True,
                                otherResources=[],
                            )

                            # set simulation
                            node.setSim(newModel="exceltest", newType=2)
                            node.gr.turbConfig.dat = session()
                            node.options["Override Turbine Configuration"].value = None
                            node.runCalc()  # covers node.runTurbineCalc

    def test_setSim_modelTurbine_sim(self, node):
        # manually add turbine model to test

        turbpath = os.path.abspath(
            os.path.join(
                TOP_LEVEL_DIR,
                "examples/tutorial_files/SimSinter/Tutorial_2/Flash_Example_AP.json",
            )
        )
        print("dir: ", TOP_LEVEL_DIR)
        print(turbpath)

        with patch(
            "foqus_lib.framework.sim.turbineConfiguration.TurbineConfiguration.getApplicationList"
        ) as foqus_lib.framework.sim.turbineConfiguration.TurbineConfiguration.getApplicationList:
            with patch(
                "foqus_lib.framework.sim.turbineConfiguration.TurbineConfiguration.getSimulationList"
            ) as foqus_lib.framework.sim.turbineConfiguration.TurbineConfiguration.getSimulationList:
                with patch(
                    "turbine.commands.turbine_simulation_script.main_update"
                ) as turbine.commands.turbine_simulation_script.main_update:
                    with patch(
                        "foqus_lib.framework.sim.turbineConfiguration.TurbineConfiguration.getSinterConfig"
                    ) as foqus_lib.framework.sim.turbineConfiguration.TurbineConfiguration.getSinterConfig:

                        app_list = ["ACM", "AspenPlus"]
                        foqus_lib.framework.sim.turbineConfiguration.TurbineConfiguration.getApplicationList = MagicMock(
                            return_value=app_list
                        )

                        sim_list = ["Flash_Example_AP"]
                        foqus_lib.framework.sim.turbineConfiguration.TurbineConfiguration.getSimulationList = MagicMock(
                            return_value=sim_list
                        )

                        mainupdate_val = True
                        turbine.commands.turbine_simulation_script.main_update = (
                            MagicMock(return_value=mainupdate_val)
                        )

                        f = open(turbpath, "r")
                        sinterconfig_json = json.loads(f.read())
                        foqus_lib.framework.sim.turbineConfiguration.TurbineConfiguration.getSinterConfig = MagicMock(
                            return_value=sinterconfig_json
                        )
                        f.close()

                        # create config block and upload model files to Turbine
                        node.gr.turbConfig = TurbineConfiguration()
                        node.gr.turbConfig.writeConfig(overwrite=True)
                        node.gr.turbConfig.uploadSimulation(
                            simName="Flash_Example_AP",
                            sinterConfigPath=os.path.normpath(turbpath),
                            update=True,
                            otherResources=[],
                        )

                        # set simulation
                        node.setSim(newModel="Flash_Example_AP", newType=2)

    def test_runTurbineCalc_sim(self, node):
        # manually add turbine model to test

        turbpath = os.path.abspath(
            os.path.join(
                TOP_LEVEL_DIR,
                "examples/tutorial_files/SimSinter/Tutorial_2/Flash_Example_AP.json",
            )
        )
        print("dir: ", TOP_LEVEL_DIR)
        print(turbpath)

        with patch(
            "foqus_lib.framework.sim.turbineConfiguration.TurbineConfiguration.getApplicationList"
        ) as foqus_lib.framework.sim.turbineConfiguration.TurbineConfiguration.getApplicationList:
            with patch(
                "foqus_lib.framework.sim.turbineConfiguration.TurbineConfiguration.getSimulationList"
            ) as foqus_lib.framework.sim.turbineConfiguration.TurbineConfiguration.getSimulationList:
                with patch(
                    "turbine.commands.turbine_simulation_script.main_update"
                ) as turbine.commands.turbine_simulation_script.main_update:
                    with patch(
                        "foqus_lib.framework.sim.turbineConfiguration.TurbineConfiguration.getSinterConfig"
                    ) as foqus_lib.framework.sim.turbineConfiguration.TurbineConfiguration.getSinterConfig:
                        with patch(
                            "turbine.commands.turbine_simulation_script.main_list"
                        ) as turbine.commands.turbine_simulation_script.main_list:

                            app_list = ["ACM", "AspenPlus"]
                            foqus_lib.framework.sim.turbineConfiguration.TurbineConfiguration.getApplicationList = MagicMock(
                                return_value=app_list
                            )

                            sim_list = ["Flash_Example_AP"]
                            foqus_lib.framework.sim.turbineConfiguration.TurbineConfiguration.getSimulationList = MagicMock(
                                return_value=sim_list
                            )

                            mainupdate_val = True
                            turbine.commands.turbine_simulation_script.main_update = (
                                MagicMock(return_value=mainupdate_val)
                            )

                            f = open(turbpath, "r")
                            sinterconfig_json = json.loads(f.read())
                            foqus_lib.framework.sim.turbineConfiguration.TurbineConfiguration.getSinterConfig = MagicMock(
                                return_value=sinterconfig_json
                            )
                            f.close()

                            mainlist_list = [
                                {
                                    "Application": "AspenPlus",
                                    "Id": "389d6312-ab13-4b20-88cb-f7bb96c013e3",
                                    "Name": "Flash_Example_AP",
                                    "StagedInputs": [
                                        {
                                            "Id": "0f0b29bd-a249-4fc2-86f7-2c4570f9201e",
                                            "MD5Sum": "CF4EEE41C46D28764CCA30932B1C0722BCD01A93",
                                            "Name": "Flash_Example.bkp",
                                        },
                                        {
                                            "Id": "76b8513d-d847-4902-b67e-7760973b7b42",
                                            "MD5Sum": "",
                                            "Name": "aspenfile",
                                        },
                                        {
                                            "Id": "ca123730-134f-415a-8b30-c1955320acb3",
                                            "MD5Sum": "A59CFCA2624EDC073623649E3BF98221D82DDCF0",
                                            "Name": "configuration",
                                        },
                                    ],
                                },
                            ]
                            turbine.commands.turbine_simulation_script.main_list = (
                                MagicMock(return_value=mainlist_list)
                            )

                            # create config block and upload model files to Turbine
                            node.gr.turbConfig = TurbineConfiguration()
                            node.gr.turbConfig.writeConfig(overwrite=True)
                            node.gr.turbConfig.uploadSimulation(
                                simName="Flash_Example_AP",
                                sinterConfigPath=os.path.normpath(turbpath),
                                update=True,
                                otherResources=[],
                            )

                            # set simulation
                            node.setSim(newModel="Flash_Example_AP", newType=2)
                            node.gr.turbConfig.dat = session()
                            node.options["Override Turbine Configuration"].value = None
                            node.runCalc()  # covers node.runTurbineCalc<|MERGE_RESOLUTION|>--- conflicted
+++ resolved
@@ -42,7 +42,6 @@
 except ImportError:
     from mock import MagicMock, patch
 
-<<<<<<< HEAD
 TOP_LEVEL_DIR = os.path.abspath(os.curdir)
 
 
@@ -51,10 +50,7 @@
 os.environ["FOQUS_SERVICE_WORKING_DIR"] = "/tmp/foqus_test"
 from .. import flowsheet
 
-INSTANCE_USERDATA_JSON = b"""{"FOQUS-Update-Topic-Arn":"arn:aws:sns:us-east-1:387057575688:FOQUS-Update-Topic",
-=======
 INSTANCE_USERDATA_BIN = b"""{"FOQUS-Update-Topic-Arn":"arn:aws:sns:us-east-1:387057575688:FOQUS-Update-Topic",
->>>>>>> 209cd424
  "FOQUS-Message-Topic-Arn":"arn:aws:sns:us-east-1:387057575688:FOQUS-Message-Topic",
  "FOQUS-Job-Queue-Url":"https://sqs.us-east-1.amazonaws.com/387057575688/FOQUS-Gateway-FOQUSJobSubmitQueue-XPNWLF4Q38FD",
  "FOQUS-Simulation-Bucket-Name":"foqussimulationdevelopment1562016460",
@@ -114,20 +110,10 @@
     fc = flowsheet.FlowsheetControl()
 
 
-<<<<<<< HEAD
-def test_floqus_aws_config():
-    with patch("urllib.request.urlopen") as urllib.request.urlopen:
-        output = io.BytesIO(INSTANCE_USERDATA_JSON)
-        urllib.request.urlopen = MagicMock(return_value=output)
-        config = flowsheet.FOQUSAWSConfig()
-        config.get_instance()
-
-=======
 def mock_boto_client(*args, **kw):
     class MockCli:
         def put_metric_data(self, **kw):
             print("IGNORE %s" % kw)
->>>>>>> 209cd424
 
     return MockCli()
 
