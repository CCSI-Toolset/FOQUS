--- conflicted
+++ resolved
@@ -324,12 +324,7 @@
 
     def getNumVarInputs(self):
         return self.model.getNumVarInputs()
-<<<<<<< HEAD
-
-
-=======
-    
->>>>>>> 5d0d4672
+
     def getNumOutputs(self):
         return self.model.getNumOutputs()
 
