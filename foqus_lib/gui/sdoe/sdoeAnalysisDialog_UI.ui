--- conflicted
+++ resolved
@@ -9,13 +9,8 @@
    <rect>
     <x>0</x>
     <y>0</y>
-<<<<<<< HEAD
     <width>1356</width>
     <height>932</height>
-=======
-    <width>1440</width>
-    <height>918</height>
->>>>>>> 9a41423a
    </rect>
   </property>
   <property name="font">
@@ -343,7 +338,6 @@
            <property name="title">
             <string>Desired Design Size and NUSF Weights</string>
            </property>
-<<<<<<< HEAD
            <layout class="QGridLayout" name="gridLayout_5">
             <item row="0" column="0">
              <widget class="QLabel" name="designSize_static">
@@ -383,7 +377,6 @@
                </size>
               </property>
              </spacer>
-=======
            <layout class="QVBoxLayout" name="verticalLayout_3">
             <item>
              <layout class="QHBoxLayout" name="horizontalLayout_5">
@@ -472,7 +465,6 @@
                </spacer>
               </item>
              </layout>
->>>>>>> 9a41423a
             </item>
             <item>
              <widget class="QLabel" name="mwr_static">
@@ -559,15 +551,11 @@
             </font>
            </property>
            <property name="toolTip">
-<<<<<<< HEAD
-            <string>&lt;html&gt;&lt;head/&gt;&lt;body&gt;&lt;p&gt;For each column, specify the type, and whether it should be part of the design.&lt;/p&gt;&lt;p&gt;&lt;span style=&quot; font-weight:600;&quot;&gt;* &lt;/span&gt;&lt;span style=&quot; font-weight:600; text-decoration: underline;&quot;&gt;Input:&lt;/span&gt; inputs to be considered for space filling. Required for all.&lt;/p&gt;&lt;p&gt;&lt;span style=&quot; font-weight:600;&quot;&gt;*&lt;/span&gt;&lt;span style=&quot; font-weight:600; text-decoration: underline;&quot;&gt;Index:&lt;/span&gt; label to identify design run. Not required, but encouraged.&lt;/p&gt;&lt;p&gt;&lt;span style=&quot; font-weight:600;&quot;&gt;*&lt;/span&gt;&lt;span style=&quot; font-weight:600; text-decoration: underline;&quot;&gt;Weight:&lt;/span&gt; weight for relative emphasis of input location. Larger = more emphasis. Required for NUSF.&lt;/p&gt;&lt;p&gt;&lt;span style=&quot; font-weight:600;&quot;&gt;*&lt;/span&gt;&lt;span style=&quot; font-weight:600; text-decoration: underline;&quot;&gt;Response:&lt;/span&gt; response/output for space filling. Required for IRSF. &lt;/p&gt;&lt;p&gt;&lt;br/&gt;&lt;/p&gt;&lt;/body&gt;&lt;/html&gt;</string>
-=======
             <string>&lt;ul&gt;
 &lt;li&gt;&lt;b&gt;Input&lt;/b&gt; (at least 1 required): These columns are used for space filling designs as an input.&lt;/li&gt;
 &lt;li&gt;&lt;b&gt;Index&lt;/b&gt; (Recommended): This column will be used as a unique label for the design points selected from the candidate set. Column 1 is preset as the Index; if you do not want to include an Index uncheck Column 1&lt;/li&gt;
 &lt;li&gt;&lt;b&gt;Weight&lt;/b&gt; (1 required for NUSF only): This column is used to identify regions with higher and lower density.&lt;/li&gt;
 &lt;/ul&gt;</string>
->>>>>>> 9a41423a
            </property>
            <property name="sizeAdjustPolicy">
             <enum>QAbstractScrollArea::AdjustIgnored</enum>
@@ -876,15 +864,11 @@
             </widget>
            </item>
            <item>
-<<<<<<< HEAD
             <widget class="QComboBox" name="sampleSize_comboBox"/>
-=======
-            <widget class="QComboBox" name="sampleSizeNUSF_comboBox">
              <property name="toolTip">
               <string>Select a suitable Number of Random Starts. Quality of designs created improves with more starts but will take longer to create. (Default value is 50.) Then Select “Run SDOE”</string>
              </property>
             </widget>
->>>>>>> 9a41423a
            </item>
            <item>
             <spacer name="horizontalSpacer_12">
@@ -1046,7 +1030,6 @@
         </column>
        </widget>
       </item>
-<<<<<<< HEAD
       <item>
        <layout class="QGridLayout" name="gridLayout_3">
         <item row="2" column="2">
@@ -1127,7 +1110,6 @@
          </spacer>
         </item>
        </layout>
-=======
       <item row="3" column="1">
        <widget class="QPushButton" name="deleteAnalysisButton">
         <property name="text">
@@ -1167,7 +1149,6 @@
          <bool>false</bool>
         </property>
        </widget>
->>>>>>> 9a41423a
       </item>
      </layout>
     </widget>
