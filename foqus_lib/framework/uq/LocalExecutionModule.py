###############################################################################
# FOQUS Copyright (c) 2012 - 2021, by the software owners: Oak Ridge Institute
# for Science and Education (ORISE), TRIAD National Security, LLC., Lawrence
# Livermore National Security, LLC., The Regents of the University of
# California, through Lawrence Berkeley National Laboratory, Battelle Memorial
# Institute, Pacific Northwest Division through Pacific Northwest National
# Laboratory, Carnegie Mellon University, West Virginia University, Boston
# University, the Trustees of Princeton University, The University of Texas at
# Austin, URS Energy & Construction, Inc., et al.  All rights reserved.
#
# Please see the file LICENSE.md for full copyright and license information,
# respectively. This file is also available online at the URL
# "https://github.com/CCSI-Toolset/FOQUS".
#
###############################################################################
"""
Includes all functionality to read data from file, maintain Psuade location,
and make local runs

Methods:
    readSampleFromPsuadeFile(string fileName, bool returnModelOnly):
        Returns a SampleData object created from the contents of a Psuade file.
        If returnModelOnly is set to True, only returns a Model object.

    readDataFromSimpleFile(string fileName):
        Returns a numpy array from a simple formatted file, that only contains
        sample values.  Each row of the array corresponds to a sample, each column
        is an input or output value for the sample.

    setPsuadePath():
        Brings up a Qt file dialog to allow user to browse to Psuade location.
        Saves Psuade location to a file.  This method only needs to be called
        once if Psuade location will never be changed.
        Note: Depending on platform, may require a QtWidgets.QApplication object
            to be instantiated.

    getPsuadePath():
        Returns location of Psuade in a string.

    genConfigFile(data, fileName):
        Creates config file used in Jim Leek's scripts for running locally.
        Arguments:
            data - A SampleData object containing the data
            fileName - Name of the config file to write

    startRun(SampleData):
        Starts the run then returns.
        Note: Must use getNumUnfinishedRunSamples() or isRunFinished() to check
        if the run is done.  Use getRunData() to get the results.

    getNumUnfinishedRunSamples():
        Returns the number of samples that have yet to run as an integer.
        Returns -1 if called without starting a run previously, or some other error.

    isRunFinished():
        Returns whether run is complete as a bool.

    getRunData():
        Returns the results of the run as a SampleData object

"""

import sys
import os
import subprocess
import glob
import platform
import numpy
import copy
import re
import csv

try:
    from PyQt5 import QtCore, QtWidgets

    usePyside = True
except:
    usePyside = False

from .Model import Model
from .SampleData import SampleData
from .Distribution import Distribution
from .ResponseSurfaces import ResponseSurfaces
from .SamplingMethods import SamplingMethods
from .Common import Common

from turbine.commands import turbine_psuade_session_script
from turbine.commands import _open_config


class LocalExecutionModule(object):

    dname = os.getcwd() + os.path.sep + "LocalExecutionModule_files"

    runStarted = False
    runComplete = False
    psuadeFile = None
    configFile = None
    runType = None

    process = None
    stdoutF = None
    stderrF = None
    numSamples = 0

    session = None
    psuadeVersion = (
        "1.7.6"  # Change this to change the version of psuade that is required
    )

    @staticmethod
    def readSampleFromPsuadeFile(fileName, returnModelOnly=False):
        f = open(fileName, "r")
        lines = f.readlines()
        f.close()

        model = Model()
        path, fname = os.path.split(fileName)  # exclude path from file name
        model.setName(fname)

        namesIncludeNodes = False
        hasSampleData = False
        readData = False
        readInputs = False
        readOutputs = False
        numInputs = None
        driverName = None
        optDriverName = None
        auxDriverName = None
        sampleType = None
        legendreOrder = None
        sampleMethod = None
        # WHY there are a few pylint errors related to inputData, outputData, and runState
        # for operations that assume these 3 variables to be iterables
        # this could be addressed without disabling the checks by setting them to empty lists
        # it's also not clear if all the branches in this function work correctly
        inputData = None
        outputData = None
        runState = None

        inputNames = []
        outputNames = []
        inputTypes = []
        inputMins = []
        inputMaxs = []
        inputDefaults = []
        inputDists = []
        inputDistParam1s = []
        inputDistParam2s = []

        for line in lines:
            if line[0] == "#" and "NAMESHAVENODES" in line:
                namesIncludeNodes = True
            if len(line) > 0 and line[0] != "#":  # Not comment
                if line.startswith("PSUADE_IO"):
                    readData = not readData
                    hasSampleData = True
                elif line.startswith("INPUT"):
                    readInputs = True
                elif line.startswith("OUTPUT"):
                    readOutputs = True
                elif line.startswith("END"):
                    if readInputs:
                        readInputs = False
                    elif readOutputs:
                        readOutputs = False
                elif readData:  # Read samples
                    if numInputs is None:  # Have not read number of inputs
                        nums = line.split()
                        numInputs = int(nums[0])
                        numOutputs = int(nums[1])
                        numSamples = int(nums[2])
                        runState = [False] * numSamples
                        inputData = [0] * numSamples
                        outputData = [0] * numSamples
                        readSampleData = False
                    elif not readSampleData:  # Sample number and run state
                        nums = line.split()
                        sampleNum = int(nums[0]) - 1
                        # runState at this point should still be None, so this would cause a runtime error
<<<<<<< HEAD
                        runState[sampleNum] = bool(
                            int(nums[1])
                        )  # TODO pylint: disable=unsupported-assignment-operation
=======
                        # TODO pylint: disable=unsupported-assignment-operation
                        runState[sampleNum] = bool(int(nums[1]))
                        # TODO pylint: enable=unsupported-assignment-operation
>>>>>>> 1207c928
                        readSampleData = True
                        numValuesRead = 0
                        sampleInputs = [0] * numInputs
                        sampleOutputs = [0] * numOutputs
                    else:
                        if numValuesRead < numInputs:  # Input value
                            if line.strip() in [
                                "9.9999999999999997e+34",
                                "9.9999999999999997e+034",
                            ]:
                                line = "nan"
                            sampleInputs[numValuesRead] = float(line)
                            numValuesRead = numValuesRead + 1
                        else:  # Output value
                            if line.strip() in [
                                "9.9999999999999997e+34",
                                "9.9999999999999997e+034",
                            ]:
                                line = "nan"
                            sampleOutputs[numValuesRead - numInputs] = float(line)
                            numValuesRead = numValuesRead + 1
                            if numValuesRead - numInputs == numOutputs:
<<<<<<< HEAD
                                inputData[
                                    sampleNum
                                ] = sampleInputs  # pylint: disable=unsupported-assignment-operation
                                outputData[
                                    sampleNum
                                ] = sampleOutputs  # pylint: disable=unsupported-assignment-operation
=======
                                # pylint: disable=unsupported-assignment-operation
                                inputData[sampleNum] = sampleInputs
                                outputData[sampleNum] = sampleOutputs
                                # pylint: enable=unsupported-assignment-operation
>>>>>>> 1207c928
                                readSampleData = False
                elif readInputs:  # Read inputs
                    stripped = line.strip()
                    values = stripped.split()
                    if values[0] == "variable":  # Variable name min max
                        inputNames = inputNames + [values[2]]
                        inputTypes = inputTypes + [Model.VARIABLE]
                        inputMins = inputMins + [float(values[4])]
                        inputMaxs = inputMaxs + [float(values[5])]
                        inputDefaults = inputDefaults + [
                            (float(values[4]) + float(values[5])) / 2
                        ]
                        inputDists = inputDists + ["U"]
                        inputDistParam1s = inputDistParam1s + [None]
                        inputDistParam2s = inputDistParam2s + [None]
                    elif values[0] == "fixed":  # Fixed variable
                        inputNames = inputNames + [values[2]]
                        inputTypes = inputTypes + [Model.FIXED]
                        fixedVal = float(values[4])
                        inputMins = inputMins + [fixedVal]
                        inputMaxs = inputMaxs + [fixedVal]
                        inputDefaults = inputDefaults + [fixedVal]
                        inputDists = inputDists + ["U"]
                        inputDistParam1s = inputDistParam1s + [None]
                        inputDistParam2s = inputDistParam2s + [None]
                        # Insert input values
                        if hasSampleData:
                            for i in range(len(inputData)):
<<<<<<< HEAD
                                inputRow = inputData[
                                    i
                                ]  # pylint: disable=unsubscriptable-object
                                inputRow.insert(len(inputNames) - 1, fixedVal)
                                inputData[
                                    i
                                ] = inputRow  # pylint: disable=unsupported-assignment-operation
=======
                                # pylint: disable=unsubscriptable-object
                                inputRow = inputData[i]
                                inputRow.insert(len(inputNames) - 1, fixedVal)
                                # pylint: disable=unsupported-assignment-operation
                                inputData[i] = inputRow
>>>>>>> 1207c928
                    elif values[0] == "PDF":  # Distribution
                        index = int(values[1]) - 1
                        inputDists[index] = values[2]
                        if len(values) > 3:
                            if values[2] == Distribution.getPsuadeName(
                                Distribution.SAMPLE
                            ):
                                inputDistParam1s[index] = values[3]
                            else:
                                inputDistParam1s[index] = float(values[3])
                            if len(values) > 4:
                                inputDistParam2s[index] = float(values[4])

                elif readOutputs:  # Read outputs
                    stripped = line.strip()  # Variable name
                    if stripped.startswith("variable"):
                        values = stripped.split()
                        outputNames = outputNames + [values[2]]
                else:
                    stripped = line.strip()
                    values = stripped.split()
                    if values[0] == "sampling":  # Sampling method
                        sampleMethod = values[2]
                    elif values[0] == "driver":  # Driver
                        if values[2] == "NONE":
                            values[2] = None
                        driverName = values[2]
                        if (
                            values[2] is not None
                            and values[2] != "PSUADE_LOCAL"
                            and not os.path.exists(driverName)
                        ):
                            # Check if driver exists in same directory as this file
                            if os.path.exists(os.path.join(path, driverName)):
                                driverName = os.path.join(path, driverName)
                            else:  # Don't set the name because the file does not exist
                                driverName = None
                    elif values[0] == "opt_driver":  # Optimization driver
                        if values[2] == "NONE":
                            values[2] = None
                        optDriverName = values[2]
                        if (
                            values[2] is not None
                            and values[2] != "PSUADE_LOCAL"
                            and not os.path.exists(optDriverName)
                        ):
                            # Check if driver exists in same directory as this file
                            if os.path.exists(os.path.join(path, optDriverName)):
                                optDriverName = os.path.join(path, optDriverName)
                            else:  # Don't set the name because the file does not exist
                                optDriverName = None
                    elif values[0] == "aux_opt_driver":  # Batch simulation driver
                        if values[2] == "NONE":
                            values[2] = None
                        auxDriverName = values[2]
                        if values[2] is not None and not os.path.exists(auxDriverName):
                            # Check if driver exists in same directory as this file
                            if os.path.exists(os.path.join(path, auxDriverName)):
                                auxDriverName = os.path.join(path, auxDriverName)
                            else:  # Don't set the name because the file does not exist
                                auxDriverName = None
                    elif values[0] == "num_samples":  # Number of samples
                        numSamples = int(values[2])
                    elif values[0] == "analyzer":  # Analysis values
                        if values[1] == "rstype":
                            sampleType = values[3]
                            sampleType = ResponseSurfaces.getEnumValue(sampleType)
                        elif values[1] == "rs_legendre_order":
                            legendreOrder = int(values[3])

        model.setInputNames(inputNames)
        model.setOutputNames(outputNames)
        model.setNamesIncludeNodes(namesIncludeNodes)
        model.setInputTypes(inputTypes)
        model.setInputMins(inputMins)
        model.setInputMaxs(inputMaxs)
        model.setInputDefaults(inputDefaults)
        model.setSelectedOutputs(list(range(len(outputNames))))
        model.setDriverName(driverName)
        model.setOptDriverName(optDriverName)
        model.setAuxDriverName(auxDriverName)
        model.setRunType(Model.LOCAL)

        if returnModelOnly:
            return model

        data = SampleData(model)
        data.setFromFile(True)
        data.setNumSamples(numSamples)
        if sampleMethod is None:
            data.setSampleMethod(SamplingMethods.MC)
        else:
            data.setSampleMethod(sampleMethod)
        data.setInputDistributions(inputDists, inputDistParam1s, inputDistParam2s)
        data.setSampleRSType(sampleType)
        data.setLegendreOrder(legendreOrder)
        if inputData:
            data.setInputData(inputData)
        if outputData:
            data.setOutputData(outputData)
        if runState:
            data.setRunState(runState)
        return data

    @staticmethod
    def readDataFromCsvFile(fileName, askForNumInputs=True):
        def is_number(s):
            try:
                float(s)
                return True
            except ValueError:
                return False

        with open(fileName, "rt") as csvfile:
            # Detect dialect of csv file
            dialect = csv.Sniffer().sniff(csvfile.readline())
            csvfile.seek(0)

            # Read csv file
            reader = csv.reader(csvfile, dialect)
            headers = next(reader)
            try:
                list(map(float, headers))
                headers = [""] * len(headers)
                csvfile.seek(0)
            except:  # Headers exist
                pass

            numInputs = None
            if askForNumInputs:
                # TO DO: Cleaning PySide stuff
                if not usePyside or QtWidgets.QApplication.instance() is None:
                    numInputs = int(
                        input(
                            "How many of the columns are inputs? \nInputs must be on the left."
                        )
                    )
                else:
                    numInputs, ok = QtWidgets.QInputDialog.getInt(
                        None,
                        "Number of inputs",
                        "How many of the columns are inputs? \n"
                        "Inputs must be on the left.",
                        value=len(headers),
                        min=1,
                        max=len(headers),
                    )
                    if not ok:
                        return None

            inputVals = []
            outputVals = []
            runState = []
            for row in reader:
                while row[-1] == "":
                    row.pop()
                row = [float(v) if is_number(v) else "nan" for v in row]

                if not numInputs and not askForNumInputs:
                    numInputs = len(row)
                inputVals.append(row[:numInputs])
                outputVals.append(row[numInputs:])
                if len(headers) > len(row):
                    outputVals += [float("nan")] * (len(headers) - len(row))
                    outputVals.append(row)
                    runState.append(0)
                else:
                    runState.append(1)

        inputArray = numpy.array(inputVals, dtype=float, ndmin=2)
        outputArray = numpy.array(outputVals, dtype=float, ndmin=2)
        return (
            inputArray,
            outputArray,
            headers[:numInputs],
            headers[numInputs:],
            runState,
        )

    @staticmethod
    def readSampleFromCsvFile(fileName, askForNumInputs=True):
        (
            inputVals,
            outputVals,
            inputNames,
            outputNames,
            runState,
        ) = LocalExecutionModule.readDataFromCsvFile(fileName, askForNumInputs)
        numInputs = inputVals.shape[1]
        numOutputs = outputVals.shape[1]

        # Setup model
        model = Model()
        _path, fname = os.path.split(fileName)  # exclude path from file name
        model.setName(fname)
        model.setInputNames(inputNames)
        model.setOutputNames(outputNames)
        model.setInputTypes([Model.VARIABLE] * numInputs)
        mins = list(inputVals[0])
        for rowVals in inputVals[1:]:
            for col in range(numInputs):
                if rowVals[col] < mins[col]:
                    mins[col] = rowVals[col]
        model.setInputMins(mins)
        maxs = list(inputVals[0])
        for rowVals in inputVals[1:]:
            for col in range(numInputs):
                if rowVals[col] > maxs[col]:
                    maxs[col] = rowVals[col]
        model.setInputMaxs(maxs)
        model.setInputDefaults([(min + max) / 2 for min, max in zip(mins, maxs)])
        model.setSelectedOutputs(list(range(numOutputs)))
        model.setRunType(Model.LOCAL)

        data = SampleData(model)
        data.setFromFile(True)
        data.setNumSamples(len(inputVals))
        data.setSampleMethod(SamplingMethods.MC)
        data.setInputDistributions(
            ["U"] * numInputs, [None] * numInputs, [None] * numInputs
        )
        data.setInputData(inputVals)
        if outputVals.size > 0:
            data.setOutputData(outputVals)
        data.setRunState(runState)
        return data

    @staticmethod
    def readDataFromSimpleFile(fileName, hasColumnNumbers=True):

        f = open(fileName, "r")
        lines = f.readlines()
        f.close()

        # remove empty lines
        lines = [line for line in lines if len(line.strip()) > 0]

        # ignore text preceded by '#'
        c = "#"
        lines = [line.strip().split(c)[0] for line in lines if not line.startswith(c)]

        # delete lines preceded by 'PSUADE_BEGIN' and 'PSUADE_END'
        lines = [
            line
            for line in lines
            if not line.startswith(("PSUADE_BEGIN", "PSUADE_END"))
        ]
        nlines = len(lines)

        # process header
        k = 0
        header = lines[k]
        nums = header.split()
        numSamples = int(nums[0])
        numInputs = int(nums[1])
        numOutputs = 0
        if len(nums) == 3:
            numOutputs = int(nums[2])

        # process samples
        data = [None] * numSamples
        for i in range(nlines - k - 1):
            line = lines[i + k + 1]
            nums = line.split()
            data[i] = [float(x) for x in nums]

        # split samples
        data = numpy.array(data)
        if hasColumnNumbers:
            inputData = data[:, 1 : numInputs + 1]
        else:
            inputData = data[:, :numInputs]
        inputArray = numpy.array(inputData, dtype=float, ndmin=2)
        outputArray = None
        if numOutputs:
            if hasColumnNumbers:
                outputData = data[:, numInputs + 1 :]
            else:
                outputData = data[:, numInputs:]
            outputArray = numpy.array(outputData, dtype=float, ndmin=2)

        return inputArray, outputArray, numInputs, numOutputs

    @staticmethod
    def writeSimpleFile(fileName, inputData, outputData=None, rowLabels=True):
        if isinstance(inputData, numpy.ndarray):
            inputData = inputData.tolist()
        numSamples = len(inputData)
        numInputs = len(inputData[0])
        numOutputs = 0
        if outputData:
            if isinstance(inputData, numpy.ndarray):
                outputData = outputData.tolist()
            numOutputs = len(outputData[0])
        else:
            outputData = [[] for i in range(numSamples)]

        f = open(fileName, "w")
        f.write(" ".join(map(str, [numSamples, numInputs, numOutputs])))
        f.write("\n")
        for i, (inRow, outRow) in enumerate(zip(inputData, outputData), 1):
            if rowLabels:
                f.write(" ".join(map(str, [i] + inRow + outRow)))
                f.write("\n")
            else:
                f.write(" ".join(map(str, inRow + outRow)))
                f.write("\n")

        f.close()

    @staticmethod
    def readMCMCFile(fileName):

        f = open(fileName, "r")
        lines = f.readlines()
        f.close()

        # remove empty lines
        lines = [line for line in lines if len(line.strip()) > 0]

        # ignore text preceded by '#'
        c = "#"
        lines = [line.strip().split(c)[0] for line in lines if not line.startswith(c)]

        # delete lines preceded by 'PSUADE_BEGIN' and 'PSUADE_END'
        lines = [
            line
            for line in lines
            if not line.startswith(("PSUADE_BEGIN", "PSUADE_END"))
        ]
        nlines = len(lines)

        # process header
        k = 0
        header = lines[k]
        nums = header.split()
        numExps = int(nums[0])
        _numOutputs = int(nums[1])
        numDesign = int(nums[2])
        designVariables = [int(num) for num in nums[3:]]
        # Ignore the rest which are the numbers for which inputs are design parameters

        # process samples
        data = [None] * numExps
        for i in range(nlines - k - 1):
            line = lines[i + k + 1]
            nums = line.split()
            data[i] = [float(x) for x in nums]

        # split samples
        data = numpy.array(data)
        designData = data[:, 1 : numDesign + 1]
        designArray = numpy.array(designData, dtype=float, ndmin=2)
        outputData = data[:, numDesign + 1 :]
        outputArray = numpy.array(outputData, dtype=float, ndmin=2)

        return designVariables, designArray, outputArray

    @staticmethod
    def saveMCMCFile(fname, numOutputs, numDesign, designIDs, data):
        f = open(fname, "w")
        f.write("%d %d %d" % (len(data), numOutputs, numDesign))
        for ID in designIDs:
            f.write(" %d" % ID)
        f.write("\n")

        for i, row in enumerate(data):
            f.write("%d" % (i + 1))
            for value in row:
                f.write(" %g" % value)
            f.write("\n")
        f.close()

    @staticmethod
    def setPsuadePath(forceDialog=False):
        # Returns empty string if cancelled
        if platform.system() == "Windows":
            # default location for psuade
            psuadeLoc = (
                "C:/Program Files (x86)/psuade_project %s/bin/psuade.exe"
                % LocalExecutionModule.psuadeVersion
            )
            # on Windows, if psuade is not at its default location, prompt user
            if not os.path.exists(psuadeLoc) or forceDialog:
                if not forceDialog:
                    msgBox = QtWidgets.QMessageBox()
                    msgBox.setText(
                        "Location of PSUADE has not been set! Browse to its location on the next screen."
                    )
                    msgBox.exec_()
                location = ""
                if os.path.exists(psuadeLoc):
                    location = psuadeLoc
                psuadeLoc, _filterName = QtWidgets.QFileDialog.getOpenFileName(
                    None, "Location of Psuade", location, "Executable File (psuade.exe)"
                )
            while len(psuadeLoc) > 0:
                compatible = LocalExecutionModule.getPsuadeExeCompatibility(psuadeLoc)
                if not compatible:
                    msgBox = QtWidgets.QMessageBox()
                    msgBox.setText(
                        "PSUADE version must be %s or later! Browse to its location on the next screen."
                        % LocalExecutionModule.psuadeVersion
                    )
                    msgBox.exec_()
                    psuadeLoc, _filterName = QtWidgets.QFileDialog.getOpenFileName(
                        None,
                        "Location of Psuade",
                        psuadeLoc,
                        "Executable File (psuade.exe)",
                    )
                else:
                    _psuadeFile = LocalExecutionModule.writePsuadePath(psuadeLoc)
                    if LocalExecutionModule.session is not None:
                        LocalExecutionModule.session.foqusSettings.psuade_path = (
                            psuadeLoc
                        )
                        LocalExecutionModule.session.foqusSettings.save()
                        LocalExecutionModule.session.foqusSettings.load()
                    break
        else:
            # on all other platforms, check existence of user-defined PSUADEPATH
            if not forceDialog:
                msgBox = QtWidgets.QMessageBox()
                msgBox.setText(
                    "Location of PSUADE has not been set! Browse to its location on the next screen."
                )
                msgBox.exec_()

            fileDlg = QtWidgets.QFileDialog(caption="Location of Psuade")
            fileDlg.setFileMode(QtWidgets.QFileDialog.ExistingFile)
            proxyModel = LocalExecutionModule.executableFilter()
            fileDlg.setProxyModel(proxyModel)
            if fileDlg.exec_():
                psuadeLoc = fileDlg.selectedFiles()
                if isinstance(psuadeLoc, list):
                    psuadeLoc = psuadeLoc[0]
            else:
                psuadeLoc = ""
            if len(psuadeLoc) > 0:
                _psuadeFile = LocalExecutionModule.writePsuadePath(psuadeLoc)
                if LocalExecutionModule.session is not None:
                    LocalExecutionModule.session.foqusSettings.psuade_path = psuadeLoc
                    LocalExecutionModule.session.foqusSettings.save()
                    LocalExecutionModule.session.foqusSettings.load()
        return psuadeLoc

    if usePyside:

        class executableFilter(QtCore.QSortFilterProxyModel):
            def filterAcceptsRow(self, sourceRow, sourceParent):
                index = self.sourceModel().index(sourceRow, 0, sourceParent)
                if self.sourceModel().isDir(index):
                    return True
                if "psuade" not in self.sourceModel().fileName(index).lower():
                    return False
                fileInfo = self.sourceModel().fileInfo(index)
                return fileInfo.isExecutable() | fileInfo.isSymLink()

    @staticmethod
    def writePsuadePath(psuadeLoc):
        psuadeFile = os.getcwd() + os.path.sep + "PSUADEPATH"
        f = open(psuadeFile, "w")
        f.write("%s" % psuadeLoc)
        f.close()
        return psuadeFile

    @staticmethod
    def getPsuadePath(showErrorIfNotFound=True):
        fileName = os.getcwd() + os.path.sep + "PSUADEPATH"
        psuadeLoc = None
        if (
            LocalExecutionModule.session is None
            or len(LocalExecutionModule.session.foqusSettings.psuade_path) == 0
        ) and not os.path.exists(fileName):
            if not usePyside or QtWidgets.QApplication.instance() is None:
                if showErrorIfNotFound:
                    raise IOError(
                        "Location of PSUADE has not been set! "
                        + "Please put the path into the file %s" % fileName
                    )
            else:
                if showErrorIfNotFound:
                    location = LocalExecutionModule.setPsuadePath()
                    if len(location) > 0:
                        psuadeLoc = location
        else:
            if LocalExecutionModule.session:
                location = LocalExecutionModule.session.foqusSettings.psuade_path
            else:
                f = open(fileName, "r")
                location = f.readline().rstrip()
                f.close()
            if not os.path.exists(location):
                if not usePyside or QtWidgets.QApplication.instance() is None:
                    if showErrorIfNotFound:
                        raise IOError(
                            "Location of PSUADE incorrect! "
                            + "Please put the correct path into the file %s" % fileName
                        )
                else:
                    if showErrorIfNotFound:
                        location = LocalExecutionModule.setPsuadePath()
                        if len(location) > 0:
                            psuadeLoc = location
            else:
                compatible = LocalExecutionModule.getPsuadeExeCompatibility(location)
                if not compatible:
                    if not usePyside or QtWidgets.QApplication.instance() is None:
                        if showErrorIfNotFound:
                            raise IOError(
                                "Version of PSUADE must be %s or higher!\nPlease put the correct path into "
                                "the file %s"
                                % (LocalExecutionModule.psuadeVersion, fileName)
                            )
                    else:
                        if showErrorIfNotFound:
                            location = LocalExecutionModule.setPsuadePath()
                            if len(location) > 0:
                                psuadeLoc = location
                else:
                    psuadeLoc = location

        if psuadeLoc is None:
            if usePyside and showErrorIfNotFound:
                msgBox = QtWidgets.QMessageBox()
                msgBox.setText(
                    "Location of PSUADE has not been set! You will need to set it to continue."
                )
                msgBox.exec_()
            else:
                raise IOError(
                    "Location of PSUADE has not been set! You will need to set it to continue.\nPlease put "
                    "the correct path into the file %s" % fileName
                )
            return None

        if platform.system() == "Windows":
            import win32api

            psuadeLoc = win32api.GetShortPathName(psuadeLoc)
        return psuadeLoc.rstrip()

    @staticmethod
    def getPsuadeExeCompatibility(psuadePath):
        # Check psuade version is 1.7.4 or later
        if platform.system() == "Windows":
            import win32api

            psuadePath = win32api.GetShortPathName(psuadePath)

        p = subprocess.Popen(
            psuadePath + " --info",
            stdin=None,
            stdout=subprocess.PIPE,
            stderr=subprocess.PIPE,
            shell=True,
        )
        out, error = p.communicate()

        if error:
            print(error)
            return False

        lines = out.splitlines()
        compatible = False
        for line in lines:
            if "PSUADE version" in line.decode("utf-8"):
                words = line.split()
                versionNum = words[-1]
                nums = versionNum.decode("utf-8").split(".")
                reqds = LocalExecutionModule.psuadeVersion.split(".")
                lastEqual = False
                for i, (num, reqd) in enumerate(zip(nums, reqds)):
                    lastEqual = False
                    num = int(re.search("\d+", num).group())
                    reqd = int(reqd)
                    if num < reqd:
                        break
                    elif num > reqd:
                        compatible = True
                        break
                    else:
                        lastEqual = True
                if i == min([len(nums), len(reqds)]) - 1 and lastEqual:
                    compatible = True
                    break

        return compatible

    @staticmethod
    def getPsuadeInstalledModules():

        libs = ["MARS", "TPROS", "SVM", "METIS"]
        foundLibs = dict()
        for lib in libs:
            foundLibs[lib] = False

        # psuadePath = LocalExecutionModule.getPsuadePath(False)
        psuadePath = LocalExecutionModule.getPsuadePath()
        if psuadePath is None:
            # return foundLibs
            raise Exception("PSUADE path not set!")

        p = subprocess.Popen(
            psuadePath + " --info",
            stdin=None,
            stdout=subprocess.PIPE,
            stderr=subprocess.PIPE,
            shell=True,
        )
        # process error
        out, error = p.communicate()
        if error:
            Common.showError(error, out)
            return foundLibs

        # parse results
        lines = out.splitlines()
        installedString = "installed... true"
        if len(lines) >= 2:
            for line in lines:  # skip first line with version info
                for lib in libs:
                    if (lib in line.decode("utf-8")) and (
                        installedString in line.decode("utf-8")
                    ):
                        foundLibs[lib] = True
                        break

        return foundLibs

    @staticmethod
    def genConfigFile(data, fileName):
        f = open(fileName, "w")
        f.write("[Logging]\n")
        username = "testing"
        password = "hello"
        f.write("[Consumer]\n")
        f.write("[Session]\n")
        f.write("[Job]\n")
        f.write("[Simulation]\n")
        f.write("name=Solid_Absorber_v1\n")
        f.write("[Application]\n")

        f.write("[PSUADE]\n")
        f.write("PSUADE=%s\n" % LocalExecutionModule.getPsuadePath())

        f.write("[Authentication]\n")
        f.write("username=%s\n" % username)
        f.write("password=%s\n" % password)

        f.write("[Inputs]\n")
        inputNames = data.getInputNames()
        for i in range(data.getNumInputs()):
            f.write("%s=%d\n" % (inputNames[i], i))

        f.write("[Outputs]\n")
        # richmass = '';
        # richco2 = '';
        # leanmass = '';
        # leanco2 = '';
        # captureFraction = false;

        outputNames = data.getOutputNames()
        for i in range(data.getNumOutputs()):
            f.write("var%d=%s\n" % (i + 1, outputNames[i]))

        f.write("[OutputsOrder]\n")
        for i in range(data.getNumOutputs()):
            f.write("%d=var%d\n" % (i, i + 1))

        f.close()

    @staticmethod
    def writeSelectedVars(data, filename):
        outf = open(filename, "w")
        outf.write("PSUADE\n")

        # Write inputs
        outf.write("INPUT\n")
        outf.write("   dimension = %d\n" % data.getNumInputs())
        names = data.getInputNames()
        mins = data.getInputMins()
        maxs = data.getInputMaxs()
        indices = list(range(data.getNumInputs()))
        for i, name, minimum, maximum in zip(indices, names, mins, maxs):
            outf.write("   variable %d %s = %e %e\n" % (i + 1, name, minimum, maximum))
        distributions = data.getInputDistributions()
        for i, dist in zip(indices, distributions):
            distType = dist.getDistributionType()
            distParams = dist.getParameterValues()
            if distType != Distribution.UNIFORM:
                outf.write(
                    "   PDF %d %c %e"
                    % (i + 1, Distribution.getPsuadeName(distType), distParams[0])
                )
                if distParams[1] is not None:
                    outf.write(" %e" % distParams[1])
                outf.write("\n")
        outf.write("END\n")

        # Write outputs
        outf.write("OUTPUT\n")
        outf.write("   dimension = %d\n" % data.getNumOutputs())
        names = data.getOutputNames()
        indices = list(range(data.getNumOutputs()))
        for i, name in zip(indices, names):
            outf.write("   variable %d %s\n" % (i + 1, name))
        outf.write("END\n")

        outf.write("END\n")

    @staticmethod
    def startRun(data):
        LocalExecutionModule.runType = Model.LOCAL
        LocalExecutionModule.runComplete = False
        LocalExecutionModule.runStarted = False
        LocalExecutionModule.numSamples = data.getNumSamples()

        # Remove old files
        psuadeDataFile = os.getcwd() + os.path.sep + "psuadeData"
        if os.path.exists(psuadeDataFile):
            os.remove(psuadeDataFile)
        psuadeOutFile = os.getcwd() + os.path.sep + "psuadeOut"
        if os.path.exists(psuadeOutFile):
            os.remove(psuadeOutFile)
        psuadeAppsFiles = os.getcwd() + os.path.sep + "psuadeApps_ct.*"
        for f in glob.glob(psuadeAppsFiles):
            os.remove(f)

        # Config file
        LocalExecutionModule.configFile = os.getcwd() + os.path.sep + "config.txt"
        if os.path.exists(LocalExecutionModule.configFile):
            os.remove(LocalExecutionModule.configFile)
        LocalExecutionModule.genConfigFile(data, LocalExecutionModule.configFile)

        # Psuade file
        LocalExecutionModule.psuadeFile = os.getcwd() + os.path.sep + "psuadeDriver"
        data.writeToPsuade(LocalExecutionModule.psuadeFile)

        # selectedVars file
        selectedVarsFile = os.getcwd() + os.path.sep + "selectedVars"
        LocalExecutionModule.writeSelectedVars(data, selectedVarsFile)

        # Start run
        # print 'Starting run'
        LocalExecutionModule.stdoutF = open("stdout", "w")
        LocalExecutionModule.stderrF = open("stderr", "w")
        LocalExecutionModule.runStarted = True

        config = _open_config(LocalExecutionModule.configFile)
        # print turbine_psuade_session_script.__file__
        turbine_psuade_session_script.local_launch(
            config, LocalExecutionModule.psuadeFile
        )

    @staticmethod
    def getNumUnfinishedRunSamples():
        if not LocalExecutionModule.runStarted:
            return -1
        elif LocalExecutionModule.runComplete:
            return 0

        if not os.path.exists("psuadePath"):
            return -1

        if LocalExecutionModule.runType == Model.LOCAL:
            print("getting config")
            config = _open_config(LocalExecutionModule.configFile)
        else:
            config = None
        numUnfinished = turbine_psuade_session_script.local_unfinished(
            config, "psuadeData"
        )
        if numUnfinished == 0:
            LocalExecutionModule.runComplete = True
            LocalExecutionModule.stdoutF.close()
            LocalExecutionModule.stderrF.close()

            # Clean up files
            psuadeAppsFiles = os.getcwd() + os.path.sep + "psuadeApps_ct.*"
            for f in glob.glob(psuadeAppsFiles):
                os.remove(f)

            # Check if process is stopped with errors
            # elif LocalExecutionModule.process.state() != QtCore.QProcess.Running:
            # elif LocalExecutionModule.process.poll() is not None:  # Process done
            # LocalExecutionModule.stdoutF.close()
            # LocalExecutionModule.stderrF.close()

            # Clean up files
            psuadeAppsFiles = os.getcwd() + os.path.sep + "psuadeApps_ct.*"
            for f in glob.glob(psuadeAppsFiles):
                os.remove(f)

            # Open file and assert error from psuade
            # errorOutput = LocalExecutionModule.process.readAllStandardError()
            # print errorOutput
            # standardOutput = LocalExecutionModule.process.readAllStandardOutput()
            # print standardOutput
            # outF = open(os.getcwd() + '\\stdout')
            # lines = outF.readlines()
            # raise RuntimeError(lines)

        return numUnfinished

    @staticmethod
    def isRunFinished():
        if not LocalExecutionModule.runStarted:
            # print 'Run has not started!'
            return False
        elif LocalExecutionModule.runComplete:  # Already been determined done
            return True

        # runComplete = False does not necessarily mean run is still going.
        # Need to check.

        # WHY there is no LocalExecutionModule.getNumFinishedRuns() function,
        # so this looks like a legitimate cause for runtime errors
        # the method isRunFinished() itself seems to have no references,
        # which suggests that this piece of code is never executed
        LocalExecutionModule.getNumFinishedRuns()  # TODO pylint: disable=no-member  # Update the runComplete bool
        return LocalExecutionModule.runComplete

    @staticmethod
    def getRunData():
        if not LocalExecutionModule.runStarted:
            # print 'Run has not started!'
            return None
        psuadeOutFile = os.getcwd() + os.path.sep + "psuadeOutFile"

        import shutil

        shutil.copyfile("psuadeData", psuadeOutFile)

        data = LocalExecutionModule.readSampleFromPsuadeFile(psuadeOutFile)
        return data

    if usePyside:

        @staticmethod
        def startEmulatorRun(data):
            LocalExecutionModule.runType = Model.EMULATOR
            textDialog = Common.textDialog()
            LocalExecutionModule.runThread = emulatorRunThread(data, textDialog)
            LocalExecutionModule.runThread.start()

        @staticmethod
        def getEmulatorRunData():
            return LocalExecutionModule.runThread.returnData

        @staticmethod
        def getEmulatorOutputsFinished():
            return LocalExecutionModule.runThread.numOutputsFinished


if usePyside:

    class emulatorRunThread(QtCore.QThread):
        def __init__(self, data, textDialog, parent=None):
            QtCore.QThread.__init__(self)
            self.data = data
            self.parent = parent
            self.returnData = copy.deepcopy(data)
            self.numOutputsFinished = 0
            self.textDialog = textDialog

        class Communicate(QtCore.QObject):
            textDialogShowSignal = QtCore.pyqtSignal()
            textDialogCloseSignal = QtCore.pyqtSignal()
            textDialogInsertSignal = QtCore.pyqtSignal(str)
            textDialogEnsureVisibleSignal = QtCore.pyqtSignal()

        def run(self):
            LocalExecutionModule.runComplete = False
            LocalExecutionModule.runStarted = False
            LocalExecutionModule.numSamples = self.data.getNumSamples()

            # Remove old files
            psuadeDataFile = os.getcwd() + os.path.sep + "psuadeData"
            if os.path.exists(psuadeDataFile):
                os.remove(psuadeDataFile)
            psuadeOutFile = os.getcwd() + os.path.sep + "psuadeOut"
            if os.path.exists(psuadeOutFile):
                os.remove(psuadeOutFile)
            psuadeAppsFiles = os.getcwd() + os.path.sep + "psuadeApps_ct.*"
            for f in glob.glob(psuadeAppsFiles):
                os.remove(f)

            # Run
            outputStatus = self.data.getEmulatorOutputStatus()
            # print outputStatus
            emulatorFileName = "emulatorData"
            self.data.writeToPsuade(emulatorFileName)
            from .RSAnalyzer import (
                RSAnalyzer,
            )  # importing at top creates circular import

            LocalExecutionModule.runStarted = True
            Common.initFolder(RSAnalyzer.dname)
            c = self.Communicate()
            c.textDialogShowSignal.connect(self.textDialog.show)
            c.textDialogCloseSignal.connect(self.textDialog.close)
            c.textDialogInsertSignal.connect(self.textDialog.textedit.insertPlainText)
            c.textDialogEnsureVisibleSignal.connect(
                self.textDialog.textedit.ensureCursorVisible
            )
            for i, status in enumerate(outputStatus):
                if status == Model.NEED_TO_CALCULATE:
                    import time

                    _start = time.process_time()
                    psfile, _rs, _legOrder = RSAnalyzer.emulate(
                        self.data.getEmulatorTrainingFile(),
                        emulatorFileName,
                        i + 1,
                        textDialog=self.textDialog,
                        dialogShowSignal=c.textDialogShowSignal,
                        dialogCloseSignal=c.textDialogCloseSignal,
                        textInsertSignal=c.textDialogInsertSignal,
                        ensureVisibleSignal=c.textDialogEnsureVisibleSignal,
                    )

                    runData = LocalExecutionModule.readSampleFromPsuadeFile(psfile)
                    outputData = runData.getOutputData()
                    originalOutputData = self.returnData.getOutputData()
                    if (
                        not isinstance(originalOutputData, numpy.ndarray)
                        and not originalOutputData
                    ):
                        outputRow = [
                            9.9999999999999997e34
                        ] * self.returnData.getNumOutputs()
                        originalOutputData = numpy.array(
                            [outputRow] * self.returnData.getNumSamples()
                        )
                    originalOutputData[:, i] = numpy.transpose(outputData)
                    self.returnData.setOutputData(originalOutputData)
                    self.data.setEmulatorOutputStatus(i, Model.CALCULATED)
                    self.numOutputsFinished = self.numOutputsFinished + 1
                    try:
                        os.remove("psuadeData")
                    except:
                        pass
            self.returnData.setRunState([True] * self.returnData.getNumSamples())
            LocalExecutionModule.runFinished = True


if __name__ == "__main__":
    app = QtWidgets.QApplication(sys.argv)<|MERGE_RESOLUTION|>--- conflicted
+++ resolved
@@ -178,15 +178,9 @@
                         nums = line.split()
                         sampleNum = int(nums[0]) - 1
                         # runState at this point should still be None, so this would cause a runtime error
-<<<<<<< HEAD
-                        runState[sampleNum] = bool(
-                            int(nums[1])
-                        )  # TODO pylint: disable=unsupported-assignment-operation
-=======
                         # TODO pylint: disable=unsupported-assignment-operation
                         runState[sampleNum] = bool(int(nums[1]))
                         # TODO pylint: enable=unsupported-assignment-operation
->>>>>>> 1207c928
                         readSampleData = True
                         numValuesRead = 0
                         sampleInputs = [0] * numInputs
@@ -209,19 +203,10 @@
                             sampleOutputs[numValuesRead - numInputs] = float(line)
                             numValuesRead = numValuesRead + 1
                             if numValuesRead - numInputs == numOutputs:
-<<<<<<< HEAD
-                                inputData[
-                                    sampleNum
-                                ] = sampleInputs  # pylint: disable=unsupported-assignment-operation
-                                outputData[
-                                    sampleNum
-                                ] = sampleOutputs  # pylint: disable=unsupported-assignment-operation
-=======
                                 # pylint: disable=unsupported-assignment-operation
                                 inputData[sampleNum] = sampleInputs
                                 outputData[sampleNum] = sampleOutputs
                                 # pylint: enable=unsupported-assignment-operation
->>>>>>> 1207c928
                                 readSampleData = False
                 elif readInputs:  # Read inputs
                     stripped = line.strip()
@@ -250,21 +235,11 @@
                         # Insert input values
                         if hasSampleData:
                             for i in range(len(inputData)):
-<<<<<<< HEAD
-                                inputRow = inputData[
-                                    i
-                                ]  # pylint: disable=unsubscriptable-object
-                                inputRow.insert(len(inputNames) - 1, fixedVal)
-                                inputData[
-                                    i
-                                ] = inputRow  # pylint: disable=unsupported-assignment-operation
-=======
                                 # pylint: disable=unsubscriptable-object
                                 inputRow = inputData[i]
                                 inputRow.insert(len(inputNames) - 1, fixedVal)
                                 # pylint: disable=unsupported-assignment-operation
                                 inputData[i] = inputRow
->>>>>>> 1207c928
                     elif values[0] == "PDF":  # Distribution
                         index = int(values[1]) - 1
                         inputDists[index] = values[2]
