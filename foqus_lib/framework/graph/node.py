--- conflicted
+++ resolved
@@ -693,15 +693,9 @@
                     if self.altInput is not None:
                         # WHY pylint erroneously reports this as an error,
                         # because it is not able to take the "is not None" check into account
-<<<<<<< HEAD
-                        inputSetL2[vkey] = self.altInput[
-                            vkey
-                        ]  # pylint: disable=unsubscriptable-object
-=======
                         # pylint: disable=unsubscriptable-object
                         inputSetL2[vkey] = self.altInput[vkey]
                         # pylint: enable=unsubscriptable-object
->>>>>>> 1207c928
                     else:
                         inputSetL2[vkey] = var.value
                 except:
