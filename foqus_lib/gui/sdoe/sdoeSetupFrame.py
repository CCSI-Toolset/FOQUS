--- conflicted
+++ resolved
@@ -15,12 +15,8 @@
 from foqus_lib.framework.uq.Common import *
 from foqus_lib.framework.uq.LocalExecutionModule import *
 from foqus_lib.framework.sampleResults.results import Results
-<<<<<<< HEAD
+
 from foqus_lib.framework.sdoe import df_utils, odoeu
-from .sdoeAnalysisDialog import sdoeAnalysisDialog
-=======
-from foqus_lib.framework.sdoe import df_utils
->>>>>>> 27ba1cb6
 from .sdoePreview import sdoePreview
 from foqus_lib.gui.common.InputPriorTable import InputPriorTable
 
@@ -145,13 +141,9 @@
         self.filesTable.itemSelectionChanged.connect(self.simSelected)
         self.filesTable.cellChanged.connect(self.simDescriptionChanged)
 
-<<<<<<< HEAD
-        self.changeDataSignal.connect(lambda data: self.changeDataInSimTable(data, row))
-        self.changeCandidateSignal.connect(lambda data: self.changeDataInCandTable(data, row))
-        self.changeEvalSignal.connect(lambda data: self.changeDataInEvalTable(data, row))
-=======
         self.changeDataSignal.connect(lambda data: self.changeDataInSimTable(data, row))  # TODO pylint: disable=undefined-variable
->>>>>>> 27ba1cb6
+        self.changeCandidateSignal.connect(lambda data: self.changeDataInCandTable(data, row))  # TODO pylint: disable=undefined-variable
+        self.changeEvalSignal.connect(lambda data: self.changeDataInEvalTable(data, row))  # TODO pylint: disable=undefined-variable
 
         # Set up Ensemble Aggregation section
         self.aggFilesTable.setEnabled(False)
