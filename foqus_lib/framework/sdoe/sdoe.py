--- conflicted
+++ resolved
@@ -22,70 +22,37 @@
 
 def run(config_file, nd, test=False):
 
-    # check config file
-    config_file = config_file.strip()
-    assert(os.path.isfile(config_file))
-    
     # parse config file
     config = configparser.ConfigParser(allow_no_value=True)
-    config.read(config_file.strip())
+    config.read(config_file)
     
     mode = config['METHOD']['mode']
     nr = int(config['METHOD']['number_random_starts'])
-
     hfile = config['INPUT']['history_file']
     cfile = config['INPUT']['candidate_file']
     include = [s.strip() for s in config['INPUT']['include'].split(',')]
-
     max_vals = [float(s) for s in config['INPUT']['max_vals'].split(',')]
     min_vals = [float(s) for s in config['INPUT']['min_vals'].split(',')]
-
     types = [s.strip() for s in config['INPUT']['types'].split(',')]
-    # 'Input' columns
-    idx = [x for x, t in zip(include, types) if t == 'Input']
-    # 'Index' column (should only be one)
-    id_ = [x for x, t in zip(include, types) if t == 'Index']
-    if id_:
-        assert len(id_) == 1, 'Multiple INDEX columns detected. There should only be one INDEX column.'
-        id_ = id_[0]
-    else:
-        id_ = None
     outdir = config['OUTPUT']['results_dir']
 
-<<<<<<< HEAD
     sf_method = config['SF']['sf_method']
     if sf_method == 'nusf':
-=======
-    nusf = 'SF' in config.sections()
+      weight_mode = config['WEIGHT']['weight_mode']
+      assert weight_mode == 'by_user', 'WEIGHT_MODE {} not recognized for NUSF. Only BY_USER is currently supported.'.format(weight_mode)
+      
+      scale_method = config['SF']['scale_method']
+      assert(scale_method in ['direct_mwr', 'ranked_mwr'])
+      mwr_values = [int(s) for s in config['SF']['mwr_values'].split(',')]
+
+      args = {'max_iterations': 100,
+              'mwr_values': mwr_values,
+              'scale_method': scale_method}
+      from .nusf import criterion
     
-    if nusf:
-        # 'Weight' column (should only be one)
-        idw = [x for x, t in zip(include, types) if t == 'Weight']
-        assert len(idw) == 1, 'Multiple WEIGHT columns detected. There should only be one WEIGHT column.'
-        idw = idw[0]
-
->>>>>>> 1bb1ed9d
-        weight_mode = config['WEIGHT']['weight_mode']
-        assert weight_mode == 'by_user', 'WEIGHT_MODE {} not recognized for NUSF. Only BY_USER is currently supported.'.format(weight_mode)
-            
-        scale_method = config['SF']['scale_method']
-        assert(scale_method in ['direct_mwr', 'ranked_mwr'])
-        mwr_values = [int(s) for s in config['SF']['mwr_values'].split(',')]
-
-        args = {'icol': id_,
-                'xcols': idx,
-                'wcol': idw,
-                'max_iterations': 100,
-                'mwr_values': mwr_values,
-                'scale_method': scale_method}
-        from .nusf import criterion
-        
     if sf_method == 'usf':
         scl = np.array([ub-lb for ub,lb in zip(max_vals, min_vals)])
-        args = {'icol': id_,
-                'xcols': idx,
-                'wcol': None,
-                'scale_factors': pd.Series(scl, index=include)}
+        args = {'scale_factors': scl}
         from .usf import criterion
 
     if sf_method == 'irsf':
@@ -101,25 +68,36 @@
 
     # load candidates
     if cfile:
-        cand = load(cfile, index=id_)
+        cand = load(cfile)
         if len(include) == 1 and include[0] == 'all':
             include = list(cand)
-<<<<<<< HEAD
         if sf_method == 'nusf' and weight_mode == 'by_user':
-=======
->>>>>>> 1bb1ed9d
-
+          
+            # move the weight column to the last column
+            # if nusf, one of the columns is expected to be the weight vector
+            i = types.index('Weight')  
+            wcol = include[i]   # weight column name
+            wts = cand[wcol]    
+            cand = cand.drop(columns=[wcol])
+            xcols = list(cand)  # input column names
+            cand[wcol] = wts
+            
+            from .nusf import scale_xs
+            cand, xmin, xmax = scale_xs(cand, xcols)
+            args['xmin'] = xmin
+            args['xmax'] = xmax
+            args['wcol'] = wcol
+            args['xcols'] = xcols
+            
     # load history
     hist = None
     if hist is None:
         pass
     else:
-        assert id_ in hfile, 'History file should have an INDEX column named "{}"'.format(id_)
-        hist = load(hfile, index=id_)
+        hist = load(hfile)
         
     # do a quick test to get an idea of runtime
     if test:
-<<<<<<< HEAD
         if sf_method == 'irsf':
             results = criterion(cand, include, args, nr, nd, mode=mode, hist=hist, test=True)
             return results['t1'], results['t2']
@@ -128,12 +106,7 @@
             _results = criterion(cand, include, args, nr, nd, mode=mode, hist=hist)
             elapsed_time = time.time() - t0
             return elapsed_time
-=======
         t0 = time.time()
-        results = criterion(cand, args, nr, nd, mode=mode, hist=hist)
-        elapsed_time = time.time() - t0
-        return elapsed_time
->>>>>>> 1bb1ed9d
 
     # otherwise, run sdoe for real
     t0 = time.time()
@@ -144,17 +117,13 @@
     if sf_method == 'nusf':
         fnames = {}
         for mwr in mwr_values:
-            suffix = 'd{}_n{}_m{}_{}'.format(nd, nr, mwr, '+'.join(idx+[idw]))
+            suffix = 'd{}_n{}_m{}_{}'.format(nd, nr, mwr, '+'.join(include))
             fnames[mwr] = {'cand': os.path.join(outdir, 'nusf_{}.csv'.format(suffix)),
                            'dmat': os.path.join(outdir, 'nusf_dmat_{}.npy'.format(suffix))}
             save(fnames[mwr], results[mwr], elapsed_time)
-<<<<<<< HEAD
+
     if sf_method == 'usf':
         suffix = 'd{}_n{}_{}'.format(nd, nr, '+'.join(include))
-=======
-    else:
-        suffix = 'd{}_n{}_{}'.format(nd, nr, '+'.join(idx))
->>>>>>> 1bb1ed9d
         fnames = {'cand': os.path.join(outdir, 'usf_{}.csv'.format(suffix)),
                   'dmat': os.path.join(outdir, 'usf_dmat_{}.npy'.format(suffix))}
         save(fnames, results, elapsed_time)
