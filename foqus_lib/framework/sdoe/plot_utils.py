--- conflicted
+++ resolved
@@ -104,15 +104,10 @@
                 yname = show[j]
                 # ... plot scatter for off-diagonal subplot
                 # ... area/alpha can be customized to visualize weighted points (future feature)
-<<<<<<< HEAD
                 ax.scatter(df[yname], df[xname], s=area['cand'], facecolor=fc['cand'])
                 if hf is not None:
                     ax.scatter(hf[yname], hf[xname], s=area['hist'], facecolor=fc['hist'])
-=======
-                ax.scatter(df[yname], df[xname], s=area['cand'], facecolor=fc['cand'], color='b')
-                if hf is not None:
-                    ax.scatter(hf[yname], hf[xname], s=area['hist'], facecolor=fc['hist'], color='r', marker="*")
->>>>>>> 9a41423a
+
                 ax.grid(True, axis='both')
                 ax = remove_yticklabels(ax)
                 if i == 0:
